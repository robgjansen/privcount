# PrivCount - Local Deployment Test

This directory contains the necessary components to run a local deployment of PrivCount and to test
its ability to correctly gather statistics using safe test data.

It also contains some unit tests that exercise various PrivCount subsystems.

## Prerequisites

You should have followed the main README to setup and install PrivCount. You should have your
PYTHONPATH setup properly so that you can call `privcount` without providing a full paths to it.

## Running the test

### Automated testing

The automated test script runs all the testing steps listed below, terminating all the privcount processes after the tally server produces a results file:

    ./run_test.sh ..

The first argument is the privcount source directory, which is '..' if you're in privcount/test.

It can optionally install the latest version of privcount using 'pip install', and then run the tests:

    ./run_test.sh -I <privcount-directory>

For quick integration testing, reduce the collect_period to 2, and the event_period and checkin_period to 1. This will only capture a few of the injected events.

### Manual testing

#### Unit Tests

Run the unit tests: (optional)

    python test_format_time.py
    python test_keyed_random.py
    python test_counters.py

If you have a local privcount-patched Tor instance on control port 9050, you can test that it supports PRIVCOUNT events: (optional)

    python test_counters.py

#### Integration Tests

Start the event server that will supply events to the data collector:

<<<<<<< HEAD
    xzcat events.txt.xz | privcount inject --port 20003 --log - --simulate
=======
    privcount inject --simulate --port 20003 --log events.txt
>>>>>>> 417a21f1

Start the PrivCount components:

    privcount ts config.yaml
    privcount sk config.yaml
    privcount dc config.yaml

Now wait until the end of the epoch and check the tally results json file published by the
tally server. The results for the 'SanityCheck' counter should indicate a zero count for the
bin representing counts in the range [0, Infinity).

If you have matplotlib installed, you can then visualize the results:

    privcount plot -d privcount.tallies.*.json test

and open the PDF file that was created.<|MERGE_RESOLUTION|>--- conflicted
+++ resolved
@@ -44,11 +44,7 @@
 
 Start the event server that will supply events to the data collector:
 
-<<<<<<< HEAD
     xzcat events.txt.xz | privcount inject --port 20003 --log - --simulate
-=======
-    privcount inject --simulate --port 20003 --log events.txt
->>>>>>> 417a21f1
 
 Start the PrivCount components:
 
