--- conflicted
+++ resolved
@@ -414,23 +414,21 @@
   # versions may be installed. Let's uninstall all of them.
   "$I" "Uninstalling all versions of privcount ..."
   if [ "$PRIVCOUNT_LOG" = "-q" ]; then
-    while pip uninstall -y PrivCount > /dev/null 2>&1; do
+    while pip $PRIVCOUNT_LOG --disable-pip-version-check \
+        uninstall -y PrivCount > /dev/null 2>&1; do
       true
     done
   else
-    while pip uninstall -y PrivCount; do
+    while pip $PRIVCOUNT_LOG --disable-pip-version-check \
+        uninstall -y PrivCount; do
       true
     done
   fi
 
   # Install the latest privcount version
   "$I" "Installing latest version of privcount from '$PRIVCOUNT_DIRECTORY' ..."
-<<<<<<< HEAD
   pip $PRIVCOUNT_LOG --disable-pip-version-check \
-      install -I "$PRIVCOUNT_DIRECTORY"
-=======
-  pip $PRIVCOUNT_LOG install "$PRIVCOUNT_DIRECTORY"
->>>>>>> fd8f1ab2
+      install "$PRIVCOUNT_DIRECTORY"
 fi
 
 if [ "$PRIVCOUNT_TOR_MAKE" -eq 1 ]; then
