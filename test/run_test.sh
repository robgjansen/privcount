#!/bin/bash

set -e
set -u

PRIVCOUNT_ROUNDS=2

# Process arguments
if [ $# -lt 1 -o $# -gt 2 ]; then
  echo "usage: $0 [-I] <privcount-directory>"
  echo "       -I: run 'pip install -I <privcount-directory>' before testing"
  exit 1
elif [ $# -eq 1 ]; then
  PRIVCOUNT_INSTALL=0
  PRIVCOUNT_DIRECTORY="$1"
elif [ $# -eq 2 ]; then
  PRIVCOUNT_INSTALL=1
  PRIVCOUNT_DIRECTORY="$2"
fi

# source the venv if it exists
if [ -f "$PRIVCOUNT_DIRECTORY/venv/bin/activate" ]; then
    echo "Using virtualenv in venv..."
    set +u
    . "$PRIVCOUNT_DIRECTORY/venv/bin/activate"
    set -u
fi

if [ "$PRIVCOUNT_INSTALL" -eq 1 ]; then
  # Install the latest requirements
  # Unfortunately, this doesn't work on my OS X install without sudo
  #echo "Installing requirements from '$PRIVCOUNT_DIRECTORY' ..."
  #pip install -r "$PRIVCOUNT_DIRECTORY/requirements.txt"

  # Install the latest privcount version
  echo "Installing latest version of privcount from '$PRIVCOUNT_DIRECTORY' ..."
  pip install -I "$PRIVCOUNT_DIRECTORY"
fi

cd "$PRIVCOUNT_DIRECTORY/test"

# Run the python-based unit tests
echo "Testing time formatting:"
python test_format_time.py
echo ""

echo "Testing encryption:"
python test_encryption.py
echo ""

echo "Testing random numbers:"
python test_random.py
echo ""

echo "Testing counters:"
python test_counter.py
echo ""

<<<<<<< HEAD
echo "Testing traffic model:"
python test_traffic_model.py
echo ""
=======
echo "Testing noise:"
# The noise script contains its own main function, which we use as a test
python ../privcount/statistics_noise.py
>>>>>>> 89fb8c28

# Requires a local privcount-patched Tor instance
#python test_tor_ctl_event.py

# Record how long the tests take to run
date
STARTSEC="`date +%s`"

# Move aside the old result files
echo "Moving old results files to '$PRIVCOUNT_DIRECTORY/test/old' ..."
mkdir -p old
mv privcount.* old/ || true

# Then run the injector, ts, sk, and dc
echo "Launching injector, tally server, share keeper, and data collector..."
zcat events.txt.gz | privcount inject --port 20003 --simulate --log - &
privcount ts config.yaml &
privcount sk config.yaml &
privcount dc config.yaml &

# Then wait for each job, terminating if any job produces an error
# Ideally, we'd want to use wait, or wait $job, but that only checks one job
# at a time, so continuing processes can cause the script to run forever
echo "Waiting for PrivCount to finish..."
ROUNDS=0
JOB_STATUS=`jobs`
echo "$JOB_STATUS"
while echo "$JOB_STATUS" | grep -q "Running"; do
  # fail if any job has failed
  if echo "$JOB_STATUS" | grep -q "Exit"; then
    # and kill everything
    echo "Error: Privcount process exited with an error..."
    pkill -P $$
    exit 1
  fi
  # succeed if an outcome file is produced
  if [ -f privcount.outcome.*.json ]; then
    if [ $[$ROUNDS+1] -lt $PRIVCOUNT_ROUNDS ]; then
      echo "Moving round $ROUNDS results files to '$PRIVCOUNT_DIRECTORY/test/old' ..."
      mv privcount.* old/ || true
      ROUNDS=$[$ROUNDS+1]
      echo "Restarting injector for round $ROUNDS..."
      privcount inject --simulate --port 20003 --log events.txt &
    else
      ROUNDS=$[$ROUNDS+1]
      break
    fi
  fi
  sleep 2
  JOB_STATUS=`jobs`
  echo "$JOB_STATUS"
done

# Measure how long the actual tests took
ENDDATE=`date`
ENDSEC="`date +%s`"

# And terminate all the privcount processes
echo "Terminating privcount after $ROUNDS round(s)..."
pkill -P $$

# If an outcome file was produced, keep a link to the latest file
if [ -f privcount.outcome.*.json ]; then
  ln -s privcount.outcome.*.json privcount.outcome.latest.json
else
  echo "Error: No outcome file produced."
  exit 1
fi

# If a tallies file was produced, keep a link to the latest file, and plot it
if [ -f privcount.tallies.*.json ]; then
  ln -s privcount.tallies.*.json privcount.tallies.latest.json
  echo "Plotting results..."
  # plot will fail if the optional dependencies are not installed
  # tolerate this failure, and shut down the privcount processes
  privcount plot -d privcount.tallies.latest.json data || true
else
  echo "Error: No tallies file produced."
  exit 1
fi

# Show the differences between the latest and old latest outcome files
if [ -e privcount.outcome.latest.json -a \
     -e old/privcount.outcome.latest.json ]; then
  # there's no point in comparing the tallies JSON or results PDF
  echo "Comparing latest outcomes file with previous outcomes file..."
  # skip expected differences due to time or network jitter
  # some minor numeric differences are expected due to noise, and due to
  # events falling before or after data collection stops in short runs
  diff --minimal \
      -I "time" -I "[Cc]lock" -I "alive" -I "rtt" -I "Start" -I "Stop" \
      -I "[Dd]elay" -I "Collect" -I "End" \
      old/privcount.outcome.latest.json privcount.outcome.latest.json || true
else
  # Since we need old/latest and latest, it takes two runs to generate the
  # first outcome file comparison
  echo "Warning: Outcomes files could not be compared."
  echo "$0 must be run twice to produce the first comparison."
fi

# Show how long it took
echo "$ENDDATE"
ELAPSEDSEC=$[ $ENDSEC - $STARTSEC ]
echo "Seconds Elapsed: $ELAPSEDSEC for $ROUNDS round(s)"<|MERGE_RESOLUTION|>--- conflicted
+++ resolved
@@ -56,15 +56,13 @@
 python test_counter.py
 echo ""
 
-<<<<<<< HEAD
 echo "Testing traffic model:"
 python test_traffic_model.py
 echo ""
-=======
+
 echo "Testing noise:"
 # The noise script contains its own main function, which we use as a test
 python ../privcount/statistics_noise.py
->>>>>>> 89fb8c28
 
 # Requires a local privcount-patched Tor instance
 #python test_tor_ctl_event.py
@@ -80,7 +78,7 @@
 
 # Then run the injector, ts, sk, and dc
 echo "Launching injector, tally server, share keeper, and data collector..."
-zcat events.txt.gz | privcount inject --port 20003 --simulate --log - &
+zcat events2.txt.gz | privcount inject --port 20003 --simulate --log - &
 privcount ts config.yaml &
 privcount sk config.yaml &
 privcount dc config.yaml &
