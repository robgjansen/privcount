# PrivCount Release Notes

## What is PrivCount?

PrivCount makes Tor statistics collection more secure. PrivCount produces
totals across all participating relays. Noise is added to each total to hide
typical user activity.

## Should I Run PrivCount?

Don't run PrivCount unless you enjoy running experimental code.
It has several known accuracy, security, scaling and robustness issues.

Be careful collecting and releasing PrivCount results: the configured noise
and the length of collection must protect user privacy.
(If you don't know what this means, find out before running PrivCount!)

## Are different PrivCount versions compatible?

All PrivCount versions in a major series are compatible, as long as you are
collecting counters known to all nodes. For example, you can collect the
EntryActiveCircuitCount using a mix of nodes on any PrivCount 1.*.* version.

Share Keepers on version 1.0.1 and later can store shares for any counters,
even counters introduced in subsequent Data Collector and Tally Server
versions.

Tally Servers on version 1.0.2 and later ignore Data Collectors on versions
1.0.1 and earlier, because they have a critical security issue.

Data Collectors can use any PrivCount Tor Patch that supports the events for
the counters they are collecting. For example, you can collect the
EntryActiveCircuitCount using the PrivCount Tor Patch 1.0.0 or later. The
PrivCount Tor Patch may be available for multiple tor versions: any tor version
can be used.

## Who wrote PrivCount?

Authors are listed in CONTRIBUTORS.markdown

## How can I use PrivCount?

Since PrivCount 1.0.0, PrivCount has been distributed under a modified 3-clause
BSD license. See LICENSE for details.

# Release History

Issue numbers are from:
    https://github.com/privcount/privcount/issues

<<<<<<< HEAD
## PrivCount 1.1.0

TODO
PrivCount 1.1.0 adds support for Hidden Service Directory statistics
collection, and ...
/TODO

TODO
The versions of the PrivCount Tor Patch released with PrivCount 1.1.0 are:
* privcount-1.1.0-tor-0.3.0.8 (Tor stable)

All PrivCount relay operators should upgrade.

These Tor versions fix:
* multiple relay connection issues

See Tor's release announcement for details:
https://blog.torproject.org/blog/tor-0308-released-fix-hidden-services-also-are-02429-02514-02612-0278-02814-and-02911
/TODO

Features:
* Add HSDir[3], Intro, and Rend to the position weights script #289

Testing:
* Check all events are tested and documented when running tests #347

A full list of issues resolved in this release is available at:
https://github.com/privcount/privcount/milestone/9?closed=1
=======
## PrivCount 1.0.3

* Make Tor version parsing more reliable #363. Bugfix on #307 in 1.0.0.
  Likely triggered by #361 in 1.0.2
* Handle tor relays that haven't bootstrapped yet #364
  Bugfix on #361 in 1.0.2
>>>>>>> 6d15066d

## PrivCount 1.0.2

PrivCount 1.0.2 fixes a critical Data Collector security bug, where noise
was not being added to the results. It also fixes several logging bugs on
all node types: Tally Servers should upgrade for this fix.

All PrivCount Data Collectors shoudld erase the results of collections made
with version 1.0.0 or version 1.0.1 Data Collectors, and upgrade before
running any more collections.

PrivCount Tally Servers on 1.0.2 and later refuse to use insecure Data
Collectors with PrivCount versions 1.0.0 and 1.0.1. Share Keepers and the
PrivCount Tor Patch are not affected by this restriction.

There are no changes in the PrivCount Tor Patch for PrivCount 1.0.2.
Please use the PrivCount Tor Patch 1.0.1 with PrivCount 1.0.2 Data Collectors.

Security:
* Actually add noise to counts on DCs. Bugfix on PrivCount 1.0.0 #360
* Check that secure counters have generated noise before producing results #360
* Make tally servers reject insecure Data Collector versions #360

Deployment:
* Add an example script and crontab entry for launching nodes on boot #354

Logging:
* Downgrade warnings in the git revision check to info level #353
* Add log messages on more failures, summarise other log messages #357
* Downgrade warnings when DCs are not expecting events #361
* Add the relay flags to the results context #361

Testing:
* Create a directory required by the unit and integration tests #352
* Improve injector and tor shutdown behaviour in integration tests #358

Documentation:
* Minor documentation updates #340, #350

A full list of issues resolved in this release is available at:
https://github.com/privcount/privcount/milestone/6?closed=1

## PrivCount 1.0.1

PrivCount 1.0.1 fixes a Share Keeper forward-compatibility issue, and makes
other minor accuracy, compatibility and documentation fixes.

PrivCount 1.0.1 is compatible with PrivCount 1.0.0.
PrivCount 1.0.1 Share Keepers are forward-compatible with counters introduced
in later versions.

The versions of the PrivCount Tor Patch released with PrivCount 1.0.1 are:
* privcount-1.0.1-tor-0.3.0.8 (Tor stable)
* privcount-1.0.1-tor-0.2.9.11 (Tor LTS)

All PrivCount relay operators should upgrade.

These Tor versions fix:
* multiple relay connection issues
* HSDir3 descriptor upload issues (0.3.0.8 only)
* undefined behaviour parsing geoip6 files

See Tor's release announcement for details:
https://blog.torproject.org/blog/tor-0308-released-fix-hidden-services-also-are-02429-02514-02612-0278-02814-and-02911

Compatibility:
* Make Share Keepers accept blinding shares containing counters introduced in
  later PrivCount versions #340
* Make shell scripts run on systems that don't have bash in /bin #334

Accuracy:
* Count zero EntryClientIPActiveCircuitCounts and
  EntryClientIPInactiveCircuitCounts, rather than ignoring them #306
* Stop filtering BadExits from non-exit positions in the weights script #346

Documentation:
* Revise the Data Collector section in DEPLOY.markdown #339
* Document PrivCount's torrc reload behaviour in TorEvents.markdown #327
* Document minor inaccuracies in PrivCount's statistics #349, #350

A full list of issues resolved in this release is available at:
https://github.com/privcount/privcount/milestone/10?closed=1

## PrivCount 1.0.0

PrivCount 1.0.0 is a major rewrite of the PrivCount codebase, focusing on
accuracy, security, robustness, and documentation.

PrivCount 1.0.0 requires Python 2.7's automatic long integer support, and
OpenSSL 1.0.2 and cryptography >= 1.4 for encryption padded using SHA256.
For other dependencies, see INSTALL.markdown.

As of release 1.0.0, PrivCount uses Semantic Versioning. Patch versions are
compatible, and minor versions are compatible as long as no new features are
used. See http://semver.org for details.

The PrivCount Tor Patch is versioned using the PrivCount release version, and
the underlying Tor version. The versions of the PrivCount Tor Patch released
with PrivCount 1.0.0 are:
* privcount-1.0.0-tor-0.3.0.7 (Tor stable)
* privcount-1.0.0-tor-0.2.9.10 (Tor LTS)

PrivCount 1.0.0 is not compatible with PrivCount 0.1.1 or 0.1.0.

Features:
* Traffic Model Statistics: PrivCount updates the probabilities in an initial
  traffic model based on observed stream packet sizes and inter-packet delays.
  (This feature is experimental: event processing is delayed when large
  streams end. Tor will store events in RAM until processing resumes. This
  may cause out of memory errors in Tor. Expected additional RAM usage is
  150 MB - 2.5 GB per Tor process for a 1 GB stream.) #19

* Add the following counters:
  * ZeroCount #1
  * ExitStreamLifeTime #269
  * ExitCircuitLifeTime, ExitInactiveCircuitLifeTime #128
* PrivCount's counters were renamed using a consistent naming scheme #228
* PrivCount now uses Python longs for counters, rather than floats. This
  allows integer-accurate counts for values exceeding 10**15. This
  feature requires Python 2.7's automatic long support #18, #40
* Add the remote hostname and IP address to the stream end event #178
* PrivCount's event subsystem was rewritten, allowing Data Collectors to
  request only the events required for the current collection #99, #100

* The Tally Server can calculate sigma values from configured expected values
  and sensitivities #9
* The Tally Server can configure the counters and noise for each round,
  without configuration updates on Data Collectors or Share Keepers #44
* The Tally Server adds comprehensive contextual information to the round
  outcomes file #6, #81

* Unit and Integration Testing: PrivCount has an expanded and improved test
  suite. See test/README.markdown and test/run_test.sh --help for details
* A test report is available in doc/CounterTests.markdown #261
* PrivCount can now log in quiet mode (-q) as well as at info and debug levels
  #160
* PrivCount's existing documentation has been rewritten and expanded.
  See README.markdown, INSTALL.markdown, DEPLOY.markdown, and the doc
  subdirectory.

Accuracy:
* Consistently exclude overheads in cell counters, byte counters, and events
  #230
* Stop counting BEGINDIR connections, circuits, streams, cells, and bytes
   #230, #244
* Accurately identify clients, relays, and exit destinations #199, #255
* Stop overwriting remote IP addresses in circuit events #243
* Remove bias towards long-running events #305, #308
* Include Exit streams on port 1 #190
* Include zero Inbound bytes in Ratio counters #278
* The DNS Resolved event now contains a timestamp. (PrivCount does not
  request or parse this event) #249
* Document which overheads are excluded in doc/TorNetworkOverhead.markdown #191

Security:
* PrivCount Share Keepers enforce a minimum delay when noise allocations change
  between rounds. This protects a certain level of user activity #22
* Data Collectors check various counter properties before starting collection.
  See doc/CounterChecks.markdown for details #75

* PrivCount supports the following Tor Control Port features:
  * Unix Sockets #134
  * Password Authentication #140
  * Safe Cookie Authentication #140
  This allows relay operators to use more secure methods to access the control
  port.

* PrivCount samples noise values using a uniformly distributed
  cryptographically secure pseudo-random number generator (CSPRNG). This
  replaces a SHA1-based hash construction that only blinded the lower 32-bits
  of each counter #34, #37, #65
* Replace OAEP/MGF1/SHA1 with OAEP/MGF1/SHA256 in PrivCount's public key
  encryption. This requires OpenSSL 1.0.2 and cryptography >= 1.4 #46
* Use fernet symmetric encryption to encrypt and decrypt unlimited amounts of
  data. The fernet keys are encrypted using public key encryption #37, #46
* Rewrite the PrivCount handshake using a SHA256-based hash construction
  similar to the Tor Control Protocol handshake. Clients must know the shared
  key to connect to the Tally Server #53, #78
* Use a CSPRNG for the PrivCount handshake. This replaces random.random() #52

* Avoid processing untrusted YAML from the network. This prevents object
  deserialisation attacks #79

Robustness:
* Stop creating multiple protocol instances when the control connection breaks
  #327
* Stop considering clients dead when their IP address changes #318
* Make clients try to checkin multiple times #274

* Enforce a maximum line length when parsing Tor Control Port protocol
  responses #284
* Increase the maximum PrivCount protocol line length to allow for large
  Traffic Models #270

* PrivCount now logs more helpful messages when things go wrong
* Report Data Collector failures earlier and in more detail #304
* PrivCount reports the versions of the PrivCount Node, Tor Patch and Tor in
  log messages and as part of the checkin context #307
* The Tally Server warns if a Data Collector never received any events #304
* PrivCount stops when major errors occur #148

A full list of issues resolved in this release is available at:
https://github.com/privcount/privcount/milestone/1?closed=1

## PrivCount 0.1.1

PrivCount version 0.1.1 removes a compiler warning introduced in
PrivCount Tor Patch 0.1.0.

The version of the PrivCount Tor Patch released with PrivCount 0.1.1 was:
* privcount-0.1.1-tor-0.2.7.6

## PrivCount 0.1.0

PrivCount 0.1.0 is an initial, independent implementation of the PrivEx Secret
Sharing (S2) variant. See README.markdown for more details.

The major features in version 0.1.0 are:
* PrivCount can aggregate a large variety of statistical counts from Tor,
* PrivCount provides differential privacy guarantees.

The version of the PrivCount Tor Patch released with PrivCount 0.1.0 was:
* privcount-0.1.0-tor-0.2.7.6

This version was used to collect the data used in the "Safely Measuring Tor"
paper.<|MERGE_RESOLUTION|>--- conflicted
+++ resolved
@@ -48,7 +48,6 @@
 Issue numbers are from:
     https://github.com/privcount/privcount/issues
 
-<<<<<<< HEAD
 ## PrivCount 1.1.0
 
 TODO
@@ -77,14 +76,13 @@
 
 A full list of issues resolved in this release is available at:
 https://github.com/privcount/privcount/milestone/9?closed=1
-=======
+
 ## PrivCount 1.0.3
 
 * Make Tor version parsing more reliable #363. Bugfix on #307 in 1.0.0.
   Likely triggered by #361 in 1.0.2
 * Handle tor relays that haven't bootstrapped yet #364
   Bugfix on #361 in 1.0.2
->>>>>>> 6d15066d
 
 ## PrivCount 1.0.2
 
