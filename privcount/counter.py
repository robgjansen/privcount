'''
Created on Dec 6, 2016

@author: teor

See LICENSE for licensing information
'''

import logging
import sys

from random import SystemRandom
from copy import deepcopy
from math import sqrt, isnan

from privcount.log import format_period, format_elapsed_time_since, format_delay_time_until

DEFAULT_SIGMA_TOLERANCE = 1e-6
DEFAULT_EPSILON_TOLERANCE = 1e-15
DEFAULT_SIGMA_RATIO_TOLERANCE = 1e-6

DEFAULT_DUMMY_COUNTER_NAME = 'ZeroCount'
# The label used for the default noise weight for testing
# Labels are typically data collector relay fingerprints
DEFAULT_NOISE_WEIGHT_NAME = '*'

def counter_modulus():
    '''
    The hard-coded modulus value for a blinded counter
    Blinded counters are unsigned
    In PrivCount, this does not have to be prime, and there is no need for it
    to be configurable
    All PrivCount counters should use unlimited-length Python longs, so that
    counter_modulus can exceed 64 bits, the size of a native C long
    '''
    # PrivCount counters are limited by the modulus, so it needs to be large
    # Here's an over-estimate of PrivCount's capacity:
    # In 2016, Tor traffic was 75 Gbits, or ~2**34 bytes per second
    # (In 2015, Internet traffic was 230 Tbits, or ~2**43 bytes per second)
    # Tor traffic might grow by 2**10 while PrivCount is in use
    # A year has ~2**25 seconds
    # PrivCount counters overflow at modulus/2
    # 2**34 * 2**10 * 2**25 * 2 = 2**70
    # Using modulus > 2**64 also ensures PrivCount is unlimited-integer clean
    # and that it can handle longs that just happen to be integers
    # (1 in 2**6 blinding factors are less than 2**64)
    return 2L**70L
    # historical q values
    #return 2147483647L
    #return 999999999959L
    # modulus was limited to 2**64 when sample() only unpacked 8 bytes
    #return 2L**64L

def min_blinded_counter_value():
    '''
    The hard-coded minimum value for a blinded counter
    Blinded counters are unsigned
    Always zero
    '''
    return 0L

def max_blinded_counter_value():
    '''
    The hard-coded maximum value for a blinded counter
    Blinded counters are unsigned
    '''
    return counter_modulus() - 1L

def min_tally_counter_value():
    '''
    The hard-coded minimum value for a tallied counter
    Tallied counters are signed, to allow for negative noise
    '''
    return adjust_count_signed((counter_modulus() + 1L)//2L,
                               counter_modulus())

def max_tally_counter_value():
    '''
    The hard-coded maximum value for a tallied counter
    Tallied counters are signed, to allow for negative noise
    '''
    return adjust_count_signed((counter_modulus() + 1L)//2L - 1L,
                               counter_modulus())

def add_counter_limits_to_config(config):
    '''
    Add the hard-coded counter limits to a deep copy of the config dictionary
    Returns the modified deep copy of the config dictionary
    '''
    assert config is not None
    config = deepcopy(config)
    # call this modulus so it sorts near the other values
    config['modulus'] = counter_modulus()
    config['min_blinded_counter_value'] = min_blinded_counter_value()
    config['max_blinded_counter_value'] = max_blinded_counter_value()
    config['min_tally_counter_value'] = min_tally_counter_value()
    config['max_tally_counter_value'] = max_tally_counter_value()
    return config

MAX_DC_COUNT = 10**6

def check_dc_threshold(dc_threshold, description="threshold"):
    '''
    Check that dc_threshold is a valid dc threshold.
    DC thresholds must be positive non-zero, and less than or equal to
    MAX_DC_COUNT.
    Returns True if the dc threshold is valid.
    Logs a specific warning using description and returns False if it is not.
    '''
    if dc_threshold <= 0:
        logging.warning("Data collector {} must be at least 1, was {}"
                        .format(description, dc_threshold))
        return False
    if dc_threshold > MAX_DC_COUNT:
        logging.warning("Data collector {} can be at most {}, was {}"
                        .format(description, MAX_DC_COUNT, dc_threshold))
        return False
    return True

def check_noise_weight_value(noise_weight_value, description="value"):
    '''
    Check that noise_weight_value is a valid noise weight.
    Noise weights must be positive and less than or equal to the maximum
    tallied counter value.
    Returns True if the noise weight value is valid.
    Logs a specific warning using description, and returns False if it is not.
    '''
    if noise_weight_value < 0.0:
        logging.warning("Noise weight {} must be positive, was {}".format(
                description, noise_weight_value))
        return False
    if noise_weight_value > max_tally_counter_value():
        logging.warning("Noise weight {} can be at most {}, was {}".format(
                description, max_tally_counter_value(), noise_weight_value))
        return False
    return True

def check_noise_weight_sum(noise_weight_sum, description="sum"):
    '''
    Check that noise_weight_sum is a valid summed noise weight.
    Noise weight sums must pass check_noise_weight_value().
    Returns True if the noise weight sum is valid.
    Logs a specific warning using description and returns False if it is not.
    '''
    if not check_noise_weight_value(noise_weight_sum, description):
        return False
    return True

def get_noise_weight_default(noise_weight_config):
    '''
    Returns the default noise weight, if present in noise_weight_config.
    Otherwise, returns None.
    '''
    return noise_weight_config.get(DEFAULT_NOISE_WEIGHT_NAME, None)

def has_noise_weight_default(noise_weight_config):
    '''
    Returns True if noise_weight_config has a default noise weight.
    Otherwise, returns False.
    '''
    return get_noise_weight_default(noise_weight_config) is not None

def get_noise_weight(noise_weight_config, fingerprint):
    '''
    Returns the noise weight for fingerprint, which can be None.
    If fingerprint does not have a noise weight (or is None), return the
    default noise weight (if any).
    Otherwise, returns None.
    '''
    if fingerprint is not None and fingerprint in noise_weight_config:
        return noise_weight_config[fingerprint]
    elif has_noise_weight_default(noise_weight_config):
        return get_noise_weight_default(noise_weight_config)
    else:
        return None

def has_noise_weight(noise_weight_config, fingerprint):
    '''
    Returns True if fingerprint has a noise weight. fingerprint can be None.
    If fingerprint is None or missing, returns True if there is a default
    noise weight.
    If fingerprint does not have a noise weight, returns False.
    '''
    return get_noise_weight(noise_weight_config, fingerprint) is not None

def check_noise_weight_config(noise_weight_config, dc_threshold):
    '''
    Check that noise_weight_config is a valid noise weight configuration.
    Each noise weight must also pass check_noise_weight_value().
    Returns True if the noise weight config is valid.
    Logs a specific warning and returns False if it is not.
    '''
    if not check_dc_threshold(dc_threshold):
        return False
    # there must be noise weights for a threshold of DCs, or there must be
    # a default noise weight
    if (len(noise_weight_config) < dc_threshold and
        not has_noise_weight_default(noise_weight_config)):
        logging.warning("There must be at least as many noise weights as the threshold of data collectors, or there must be a default noise weight. Noise weights: {}, Threshold: {}."
                        .format(len(noise_weight_config), dc_threshold))
        return False
    # each noise weight must be individually valid
    for dc in noise_weight_config:
        if not check_noise_weight_value(noise_weight_config[dc]):
            return False
    # calculate the maximum possible noise weight
    noise_weight_sum = sum(noise_weight_config.values())
    # if there is a default, assume a threshold of relays might use it
    if has_noise_weight_default(noise_weight_config):
        default_weight = get_noise_weight_default(noise_weight_config)
        # adjust the sum for the extra default value
        noise_weight_sum -= default_weight
        # add a threshold of that weight
        assert dc_threshold > 0
        noise_weight_sum += dc_threshold*default_weight
    # the sum must be valid
    if not check_noise_weight_sum(noise_weight_sum):
        return False
    return True

def check_event_set_case(event_set):
    '''
    Check that event_set is a set, and each event in it has the correct case
    Returns True if all checks pass, and False if any check fails
    '''
    if not isinstance(event_set, (set, frozenset)):
        return False
    for event in event_set:
        if event != event.upper():
            return False
    return True

def check_event_set_valid(event_set):
    '''
    Check that event_set passes check_event_set_case, and also that each event
    is in the set of valid events
    Returns True if all checks pass, and False if any check fails
    '''
    if not check_event_set_case(event_set):
        return False
    for event in event_set:
        if event not in get_valid_events():
            return False
    return True

# internal
CELL_EVENT = 'PRIVCOUNT_CIRCUIT_CELL'
BYTES_EVENT = 'PRIVCOUNT_STREAM_BYTES_TRANSFERRED'
STREAM_EVENT = 'PRIVCOUNT_STREAM_ENDED'
CIRCUIT_EVENT = 'PRIVCOUNT_CIRCUIT_CLOSE'
CONNECTION_EVENT = 'PRIVCOUNT_CONNECTION_CLOSE'
HSDIR_STORE_EVENT = 'PRIVCOUNT_HSDIR_CACHE_STORE'

# Unused events
# PrivCount never used this event, it was used by PrivEx
DNS_EVENT = 'PRIVCOUNT_DNS_RESOLVED'
# We don't use this event any more, but the Tor patch still produces it, for
# compatibility with older versions
LEGACY_CIRCUIT_EVENT = 'PRIVCOUNT_CIRCUIT_ENDED'
LEGACY_CONNECTION_EVENT = 'PRIVCOUNT_CONNECTION_ENDED'

def get_valid_events():
    '''
    Return a set containing the name of each privcount event, in uppercase
    '''
    event_set = { CELL_EVENT,
                  BYTES_EVENT,
                  STREAM_EVENT,
                  CIRCUIT_EVENT,
                  CONNECTION_EVENT,
                  HSDIR_STORE_EVENT,
                  # Unused events
                  DNS_EVENT,
                  LEGACY_CIRCUIT_EVENT,
                  LEGACY_CONNECTION_EVENT,
                  }
    assert check_event_set_case(event_set)
    return event_set

# when you modify this list, update the test counters, and run:
# test/test_counter_match.sh
PRIVCOUNT_COUNTER_EVENTS = {

# these counters depend on the cell sent/received event
# they are updated in _handle_circuit_cell_event
'Rend2ClientSentCellCount' : { CELL_EVENT },

# these counters depend on bytes transferred event
# they are updated in _handle_circuit_cell_event_traffic_model

# model-specific counters are added in register_dynamic_counter
'ExitStreamTrafficModelEmissionCount' : { CELL_EVENT, STREAM_EVENT },
'ExitStreamTrafficModelTransitionCount' : { CELL_EVENT, STREAM_EVENT },
'ExitStreamTrafficModelLogDelayTime' : { CELL_EVENT, STREAM_EVENT },
'ExitStreamTrafficModelSquaredLogDelayTime' : { CELL_EVENT, STREAM_EVENT },

'ExitStreamCount' : { STREAM_EVENT },
'ExitStreamByteCount' : { STREAM_EVENT },
'ExitStreamOutboundByteCount' : { STREAM_EVENT },
'ExitStreamInboundByteCount' : { STREAM_EVENT },
'ExitStreamByteHistogram' : { STREAM_EVENT },
'ExitStreamOutboundByteHistogram' : { STREAM_EVENT },
'ExitStreamInboundByteHistogram' : { STREAM_EVENT },
'ExitStreamByteRatio' : { STREAM_EVENT },
'ExitStreamLifeTime' : { STREAM_EVENT },

# Port Classification
'ExitWebStreamCount' : { STREAM_EVENT },
'ExitWebStreamByteCount' : { STREAM_EVENT },
'ExitWebStreamOutboundByteCount' : { STREAM_EVENT },
'ExitWebStreamInboundByteCount' : { STREAM_EVENT },
'ExitWebStreamByteHistogram' : { STREAM_EVENT },
'ExitWebStreamOutboundByteHistogram' : { STREAM_EVENT },
'ExitWebStreamInboundByteHistogram' : { STREAM_EVENT },
'ExitWebStreamByteRatio' : { STREAM_EVENT },
'ExitWebStreamLifeTime' : { STREAM_EVENT },
'ExitInteractiveStreamCount' : { STREAM_EVENT },
'ExitInteractiveStreamByteCount' : { STREAM_EVENT },
'ExitInteractiveStreamOutboundByteCount' : { STREAM_EVENT },
'ExitInteractiveStreamInboundByteCount' : { STREAM_EVENT },
'ExitInteractiveStreamByteHistogram' : { STREAM_EVENT },
'ExitInteractiveStreamOutboundByteHistogram' : { STREAM_EVENT },
'ExitInteractiveStreamInboundByteHistogram' : { STREAM_EVENT },
'ExitInteractiveStreamByteRatio' : { STREAM_EVENT },
'ExitInteractiveStreamLifeTime' : { STREAM_EVENT },
'ExitP2PStreamCount' : { STREAM_EVENT },
'ExitP2PStreamByteCount' : { STREAM_EVENT },
'ExitP2PStreamOutboundByteCount' : { STREAM_EVENT },
'ExitP2PStreamInboundByteCount' : { STREAM_EVENT },
'ExitP2PStreamByteHistogram' : { STREAM_EVENT },
'ExitP2PStreamOutboundByteHistogram' : { STREAM_EVENT },
'ExitP2PStreamInboundByteHistogram' : { STREAM_EVENT },
'ExitP2PStreamByteRatio' : { STREAM_EVENT },
'ExitP2PStreamLifeTime' : { STREAM_EVENT },
'ExitOtherPortStreamCount' : { STREAM_EVENT },
'ExitOtherPortStreamByteCount' : { STREAM_EVENT },
'ExitOtherPortStreamOutboundByteCount' : { STREAM_EVENT },
'ExitOtherPortStreamInboundByteCount' : { STREAM_EVENT },
'ExitOtherPortStreamByteHistogram' : { STREAM_EVENT },
'ExitOtherPortStreamOutboundByteHistogram' : { STREAM_EVENT },
'ExitOtherPortStreamInboundByteHistogram' : { STREAM_EVENT },
'ExitOtherPortStreamByteRatio' : { STREAM_EVENT },
'ExitOtherPortStreamLifeTime' : { STREAM_EVENT },

# IP version after DNS resolution
'ExitIPv4StreamCount' : { STREAM_EVENT },
'ExitIPv4StreamByteCount' : { STREAM_EVENT },
'ExitIPv4StreamOutboundByteCount' : { STREAM_EVENT },
'ExitIPv4StreamInboundByteCount' : { STREAM_EVENT },
'ExitIPv4StreamByteHistogram' : { STREAM_EVENT },
'ExitIPv4StreamOutboundByteHistogram' : { STREAM_EVENT },
'ExitIPv4StreamInboundByteHistogram' : { STREAM_EVENT },
'ExitIPv4StreamByteRatio' : { STREAM_EVENT },
'ExitIPv4StreamLifeTime' : { STREAM_EVENT },

'ExitIPv6StreamCount' : { STREAM_EVENT },
'ExitIPv6StreamByteCount' : { STREAM_EVENT },
'ExitIPv6StreamOutboundByteCount' : { STREAM_EVENT },
'ExitIPv6StreamInboundByteCount' : { STREAM_EVENT },
'ExitIPv6StreamByteHistogram' : { STREAM_EVENT },
'ExitIPv6StreamOutboundByteHistogram' : { STREAM_EVENT },
'ExitIPv6StreamInboundByteHistogram' : { STREAM_EVENT },
'ExitIPv6StreamByteRatio' : { STREAM_EVENT },
'ExitIPv6StreamLifeTime' : { STREAM_EVENT },

# IP version or hostname before DNS resolution
'ExitIPv4LiteralStreamCount' : { STREAM_EVENT },
'ExitIPv4LiteralStreamByteCount' : { STREAM_EVENT },
'ExitIPv4LiteralStreamOutboundByteCount' : { STREAM_EVENT },
'ExitIPv4LiteralStreamInboundByteCount' : { STREAM_EVENT },
'ExitIPv4LiteralStreamByteHistogram' : { STREAM_EVENT },
'ExitIPv4LiteralStreamOutboundByteHistogram' : { STREAM_EVENT },
'ExitIPv4LiteralStreamInboundByteHistogram' : { STREAM_EVENT },
'ExitIPv4LiteralStreamByteRatio' : { STREAM_EVENT },
'ExitIPv4LiteralStreamLifeTime' : { STREAM_EVENT },

'ExitIPv6LiteralStreamCount' : { STREAM_EVENT },
'ExitIPv6LiteralStreamByteCount' : { STREAM_EVENT },
'ExitIPv6LiteralStreamOutboundByteCount' : { STREAM_EVENT },
'ExitIPv6LiteralStreamInboundByteCount' : { STREAM_EVENT },
'ExitIPv6LiteralStreamByteHistogram' : { STREAM_EVENT },
'ExitIPv6LiteralStreamOutboundByteHistogram' : { STREAM_EVENT },
'ExitIPv6LiteralStreamInboundByteHistogram' : { STREAM_EVENT },
'ExitIPv6LiteralStreamByteRatio' : { STREAM_EVENT },
'ExitIPv6LiteralStreamLifeTime' : { STREAM_EVENT },

'ExitHostnameStreamCount' : { STREAM_EVENT },
'ExitHostnameStreamByteCount' : { STREAM_EVENT },
'ExitHostnameStreamOutboundByteCount' : { STREAM_EVENT },
'ExitHostnameStreamInboundByteCount' : { STREAM_EVENT },
'ExitHostnameStreamByteHistogram' : { STREAM_EVENT },
'ExitHostnameStreamOutboundByteHistogram' : { STREAM_EVENT },
'ExitHostnameStreamInboundByteHistogram' : { STREAM_EVENT },
'ExitHostnameStreamByteRatio' : { STREAM_EVENT },
'ExitHostnameStreamLifeTime' : { STREAM_EVENT },

# The first domain list is used for the ExitDomain*MatchStream Ratio, LifeTime, and Histogram counters
# Their ExitDomainNo*MatchStream* equivalents are used when there is no match in the first list

# Does the domain match any domain in the first list?
'ExitDomainExactMatchStreamByteHistogram' : { STREAM_EVENT },
'ExitDomainExactMatchStreamOutboundByteHistogram' : { STREAM_EVENT },
'ExitDomainExactMatchStreamInboundByteHistogram' : { STREAM_EVENT },
'ExitDomainExactMatchStreamByteRatio' : { STREAM_EVENT },
'ExitDomainExactMatchStreamLifeTime' : { STREAM_EVENT },

'ExitDomainNoExactMatchStreamByteHistogram' : { STREAM_EVENT },
'ExitDomainNoExactMatchStreamOutboundByteHistogram' : { STREAM_EVENT },
'ExitDomainNoExactMatchStreamInboundByteHistogram' : { STREAM_EVENT },
'ExitDomainNoExactMatchStreamByteRatio' : { STREAM_EVENT },
'ExitDomainNoExactMatchStreamLifeTime' : { STREAM_EVENT },

# Does the domain have any domain in the first list as a suffix?
'ExitDomainSuffixMatchStreamByteHistogram' : { STREAM_EVENT },
'ExitDomainSuffixMatchStreamOutboundByteHistogram' : { STREAM_EVENT },
'ExitDomainSuffixMatchStreamInboundByteHistogram' : { STREAM_EVENT },
'ExitDomainSuffixMatchStreamByteRatio' : { STREAM_EVENT },
'ExitDomainSuffixMatchStreamLifeTime' : { STREAM_EVENT },

'ExitDomainNoSuffixMatchStreamByteHistogram' : { STREAM_EVENT },
'ExitDomainNoSuffixMatchStreamOutboundByteHistogram' : { STREAM_EVENT },
'ExitDomainNoSuffixMatchStreamInboundByteHistogram' : { STREAM_EVENT },
'ExitDomainNoSuffixMatchStreamByteRatio' : { STREAM_EVENT },
'ExitDomainNoSuffixMatchStreamLifeTime' : { STREAM_EVENT },

# Position of stream on circuit
# These also use CIRCUIT_EVENT, because that avoids collisions between old and
# new streams with the same circuit id. See #451.
'ExitInitialStreamCount' : { STREAM_EVENT, CIRCUIT_EVENT },
'ExitInitialStreamByteCount' : { STREAM_EVENT, CIRCUIT_EVENT },
'ExitInitialStreamOutboundByteCount' : { STREAM_EVENT, CIRCUIT_EVENT },
'ExitInitialStreamInboundByteCount' : { STREAM_EVENT, CIRCUIT_EVENT },
'ExitInitialStreamByteHistogram' : { STREAM_EVENT, CIRCUIT_EVENT },
'ExitInitialStreamOutboundByteHistogram' : { STREAM_EVENT, CIRCUIT_EVENT },
'ExitInitialStreamInboundByteHistogram' : { STREAM_EVENT, CIRCUIT_EVENT },
'ExitInitialStreamByteRatio' : { STREAM_EVENT, CIRCUIT_EVENT },
'ExitInitialStreamLifeTime' : { STREAM_EVENT, CIRCUIT_EVENT },

'ExitSubsequentStreamCount' : { STREAM_EVENT, CIRCUIT_EVENT },
'ExitSubsequentStreamByteCount' : { STREAM_EVENT, CIRCUIT_EVENT },
'ExitSubsequentStreamOutboundByteCount' : { STREAM_EVENT, CIRCUIT_EVENT },
'ExitSubsequentStreamInboundByteCount' : { STREAM_EVENT, CIRCUIT_EVENT },
'ExitSubsequentStreamByteHistogram' : { STREAM_EVENT, CIRCUIT_EVENT },
'ExitSubsequentStreamOutboundByteHistogram' : { STREAM_EVENT, CIRCUIT_EVENT },
'ExitSubsequentStreamInboundByteHistogram' : { STREAM_EVENT, CIRCUIT_EVENT },
'ExitSubsequentStreamByteRatio' : { STREAM_EVENT, CIRCUIT_EVENT },
'ExitSubsequentStreamLifeTime' : { STREAM_EVENT, CIRCUIT_EVENT },

# IP version after DNS resolution and position
'ExitIPv4InitialStreamCount' : { STREAM_EVENT, CIRCUIT_EVENT },
'ExitIPv4InitialStreamByteCount' : { STREAM_EVENT, CIRCUIT_EVENT },
'ExitIPv4InitialStreamOutboundByteCount' : { STREAM_EVENT, CIRCUIT_EVENT },
'ExitIPv4InitialStreamInboundByteCount' : { STREAM_EVENT, CIRCUIT_EVENT },
'ExitIPv4InitialStreamByteHistogram' : { STREAM_EVENT, CIRCUIT_EVENT },
'ExitIPv4InitialStreamOutboundByteHistogram' : { STREAM_EVENT, CIRCUIT_EVENT },
'ExitIPv4InitialStreamInboundByteHistogram' : { STREAM_EVENT, CIRCUIT_EVENT },
'ExitIPv4InitialStreamByteRatio' : { STREAM_EVENT, CIRCUIT_EVENT },
'ExitIPv4InitialStreamLifeTime' : { STREAM_EVENT, CIRCUIT_EVENT },

'ExitIPv6InitialStreamCount' : { STREAM_EVENT, CIRCUIT_EVENT },
'ExitIPv6InitialStreamByteCount' : { STREAM_EVENT, CIRCUIT_EVENT },
'ExitIPv6InitialStreamOutboundByteCount' : { STREAM_EVENT, CIRCUIT_EVENT },
'ExitIPv6InitialStreamInboundByteCount' : { STREAM_EVENT, CIRCUIT_EVENT },
'ExitIPv6InitialStreamByteHistogram' : { STREAM_EVENT, CIRCUIT_EVENT },
'ExitIPv6InitialStreamOutboundByteHistogram' : { STREAM_EVENT, CIRCUIT_EVENT },
'ExitIPv6InitialStreamInboundByteHistogram' : { STREAM_EVENT, CIRCUIT_EVENT },
'ExitIPv6InitialStreamByteRatio' : { STREAM_EVENT, CIRCUIT_EVENT },
'ExitIPv6InitialStreamLifeTime' : { STREAM_EVENT, CIRCUIT_EVENT },

# IP version or hostname before DNS resolution and position
'ExitIPv4LiteralInitialStreamCount' : { STREAM_EVENT, CIRCUIT_EVENT },
'ExitIPv4LiteralInitialStreamByteCount' : { STREAM_EVENT, CIRCUIT_EVENT },
'ExitIPv4LiteralInitialStreamOutboundByteCount' : { STREAM_EVENT, CIRCUIT_EVENT },
'ExitIPv4LiteralInitialStreamInboundByteCount' : { STREAM_EVENT, CIRCUIT_EVENT },
'ExitIPv4LiteralInitialStreamByteHistogram' : { STREAM_EVENT, CIRCUIT_EVENT },
'ExitIPv4LiteralInitialStreamOutboundByteHistogram' : { STREAM_EVENT, CIRCUIT_EVENT },
'ExitIPv4LiteralInitialStreamInboundByteHistogram' : { STREAM_EVENT, CIRCUIT_EVENT },
'ExitIPv4LiteralInitialStreamByteRatio' : { STREAM_EVENT, CIRCUIT_EVENT },
'ExitIPv4LiteralInitialStreamLifeTime' : { STREAM_EVENT, CIRCUIT_EVENT },

'ExitIPv6LiteralInitialStreamCount' : { STREAM_EVENT, CIRCUIT_EVENT },
'ExitIPv6LiteralInitialStreamByteCount' : { STREAM_EVENT, CIRCUIT_EVENT },
'ExitIPv6LiteralInitialStreamOutboundByteCount' : { STREAM_EVENT, CIRCUIT_EVENT },
'ExitIPv6LiteralInitialStreamInboundByteCount' : { STREAM_EVENT, CIRCUIT_EVENT },
'ExitIPv6LiteralInitialStreamByteHistogram' : { STREAM_EVENT, CIRCUIT_EVENT },
'ExitIPv6LiteralInitialStreamOutboundByteHistogram' : { STREAM_EVENT, CIRCUIT_EVENT },
'ExitIPv6LiteralInitialStreamInboundByteHistogram' : { STREAM_EVENT, CIRCUIT_EVENT },
'ExitIPv6LiteralInitialStreamByteRatio' : { STREAM_EVENT, CIRCUIT_EVENT },
'ExitIPv6LiteralInitialStreamLifeTime' : { STREAM_EVENT, CIRCUIT_EVENT },

'ExitHostnameInitialStreamCount' : { STREAM_EVENT, CIRCUIT_EVENT },
'ExitHostnameInitialStreamByteCount' : { STREAM_EVENT, CIRCUIT_EVENT },
'ExitHostnameInitialStreamOutboundByteCount' : { STREAM_EVENT, CIRCUIT_EVENT },
'ExitHostnameInitialStreamInboundByteCount' : { STREAM_EVENT, CIRCUIT_EVENT },
'ExitHostnameInitialStreamByteHistogram' : { STREAM_EVENT, CIRCUIT_EVENT },
'ExitHostnameInitialStreamOutboundByteHistogram' : { STREAM_EVENT, CIRCUIT_EVENT },
'ExitHostnameInitialStreamInboundByteHistogram' : { STREAM_EVENT, CIRCUIT_EVENT },
'ExitHostnameInitialStreamByteRatio' : { STREAM_EVENT, CIRCUIT_EVENT },
'ExitHostnameInitialStreamLifeTime' : { STREAM_EVENT, CIRCUIT_EVENT },

# IP version after DNS resolution and position
'ExitIPv4SubsequentStreamCount' : { STREAM_EVENT, CIRCUIT_EVENT },
'ExitIPv4SubsequentStreamByteCount' : { STREAM_EVENT, CIRCUIT_EVENT },
'ExitIPv4SubsequentStreamOutboundByteCount' : { STREAM_EVENT, CIRCUIT_EVENT },
'ExitIPv4SubsequentStreamInboundByteCount' : { STREAM_EVENT, CIRCUIT_EVENT },
'ExitIPv4SubsequentStreamByteHistogram' : { STREAM_EVENT, CIRCUIT_EVENT },
'ExitIPv4SubsequentStreamOutboundByteHistogram' : { STREAM_EVENT, CIRCUIT_EVENT },
'ExitIPv4SubsequentStreamInboundByteHistogram' : { STREAM_EVENT, CIRCUIT_EVENT },
'ExitIPv4SubsequentStreamByteRatio' : { STREAM_EVENT, CIRCUIT_EVENT },
'ExitIPv4SubsequentStreamLifeTime' : { STREAM_EVENT, CIRCUIT_EVENT },

'ExitIPv6SubsequentStreamCount' : { STREAM_EVENT, CIRCUIT_EVENT },
'ExitIPv6SubsequentStreamByteCount' : { STREAM_EVENT, CIRCUIT_EVENT },
'ExitIPv6SubsequentStreamOutboundByteCount' : { STREAM_EVENT, CIRCUIT_EVENT },
'ExitIPv6SubsequentStreamInboundByteCount' : { STREAM_EVENT, CIRCUIT_EVENT },
'ExitIPv6SubsequentStreamByteHistogram' : { STREAM_EVENT, CIRCUIT_EVENT },
'ExitIPv6SubsequentStreamOutboundByteHistogram' : { STREAM_EVENT, CIRCUIT_EVENT },
'ExitIPv6SubsequentStreamInboundByteHistogram' : { STREAM_EVENT, CIRCUIT_EVENT },
'ExitIPv6SubsequentStreamByteRatio' : { STREAM_EVENT, CIRCUIT_EVENT },
'ExitIPv6SubsequentStreamLifeTime' : { STREAM_EVENT, CIRCUIT_EVENT },

# IP version or hostname before DNS resolution and position
'ExitIPv4LiteralSubsequentStreamCount' : { STREAM_EVENT, CIRCUIT_EVENT },
'ExitIPv4LiteralSubsequentStreamByteCount' : { STREAM_EVENT, CIRCUIT_EVENT },
'ExitIPv4LiteralSubsequentStreamOutboundByteCount' : { STREAM_EVENT, CIRCUIT_EVENT },
'ExitIPv4LiteralSubsequentStreamInboundByteCount' : { STREAM_EVENT, CIRCUIT_EVENT },
'ExitIPv4LiteralSubsequentStreamByteHistogram' : { STREAM_EVENT, CIRCUIT_EVENT },
'ExitIPv4LiteralSubsequentStreamOutboundByteHistogram' : { STREAM_EVENT, CIRCUIT_EVENT },
'ExitIPv4LiteralSubsequentStreamInboundByteHistogram' : { STREAM_EVENT, CIRCUIT_EVENT },
'ExitIPv4LiteralSubsequentStreamByteRatio' : { STREAM_EVENT, CIRCUIT_EVENT },
'ExitIPv4LiteralSubsequentStreamLifeTime' : { STREAM_EVENT, CIRCUIT_EVENT },

'ExitIPv6LiteralSubsequentStreamCount' : { STREAM_EVENT, CIRCUIT_EVENT },
'ExitIPv6LiteralSubsequentStreamByteCount' : { STREAM_EVENT, CIRCUIT_EVENT },
'ExitIPv6LiteralSubsequentStreamOutboundByteCount' : { STREAM_EVENT, CIRCUIT_EVENT },
'ExitIPv6LiteralSubsequentStreamInboundByteCount' : { STREAM_EVENT, CIRCUIT_EVENT },
'ExitIPv6LiteralSubsequentStreamByteHistogram' : { STREAM_EVENT, CIRCUIT_EVENT },
'ExitIPv6LiteralSubsequentStreamOutboundByteHistogram' : { STREAM_EVENT, CIRCUIT_EVENT },
'ExitIPv6LiteralSubsequentStreamInboundByteHistogram' : { STREAM_EVENT, CIRCUIT_EVENT },
'ExitIPv6LiteralSubsequentStreamByteRatio' : { STREAM_EVENT, CIRCUIT_EVENT },
'ExitIPv6LiteralSubsequentStreamLifeTime' : { STREAM_EVENT, CIRCUIT_EVENT },

'ExitHostnameSubsequentStreamCount' : { STREAM_EVENT, CIRCUIT_EVENT },
'ExitHostnameSubsequentStreamByteCount' : { STREAM_EVENT, CIRCUIT_EVENT },
'ExitHostnameSubsequentStreamOutboundByteCount' : { STREAM_EVENT, CIRCUIT_EVENT },
'ExitHostnameSubsequentStreamInboundByteCount' : { STREAM_EVENT, CIRCUIT_EVENT },
'ExitHostnameSubsequentStreamByteHistogram' : { STREAM_EVENT, CIRCUIT_EVENT },
'ExitHostnameSubsequentStreamOutboundByteHistogram' : { STREAM_EVENT, CIRCUIT_EVENT },
'ExitHostnameSubsequentStreamInboundByteHistogram' : { STREAM_EVENT, CIRCUIT_EVENT },
'ExitHostnameSubsequentStreamByteRatio' : { STREAM_EVENT, CIRCUIT_EVENT },
'ExitHostnameSubsequentStreamLifeTime' : { STREAM_EVENT, CIRCUIT_EVENT },

# Does the initial domain on the circuit match any domain in the first list?
'ExitDomainExactMatchInitialStreamByteHistogram' : { STREAM_EVENT, CIRCUIT_EVENT },
'ExitDomainExactMatchInitialStreamOutboundByteHistogram' : { STREAM_EVENT, CIRCUIT_EVENT },
'ExitDomainExactMatchInitialStreamInboundByteHistogram' : { STREAM_EVENT, CIRCUIT_EVENT },
'ExitDomainExactMatchInitialStreamByteRatio' : { STREAM_EVENT, CIRCUIT_EVENT },
'ExitDomainExactMatchInitialStreamLifeTime' : { STREAM_EVENT, CIRCUIT_EVENT },

'ExitDomainNoExactMatchInitialStreamByteHistogram' : { STREAM_EVENT, CIRCUIT_EVENT },
'ExitDomainNoExactMatchInitialStreamOutboundByteHistogram' : { STREAM_EVENT, CIRCUIT_EVENT },
'ExitDomainNoExactMatchInitialStreamInboundByteHistogram' : { STREAM_EVENT, CIRCUIT_EVENT },
'ExitDomainNoExactMatchInitialStreamByteRatio' : { STREAM_EVENT, CIRCUIT_EVENT },
'ExitDomainNoExactMatchInitialStreamLifeTime' : { STREAM_EVENT, CIRCUIT_EVENT },

# Does the initial domain on the circuit have any domain in the first list as a suffix?
'ExitDomainSuffixMatchInitialStreamByteHistogram' : { STREAM_EVENT, CIRCUIT_EVENT },
'ExitDomainSuffixMatchInitialStreamOutboundByteHistogram' : { STREAM_EVENT, CIRCUIT_EVENT },
'ExitDomainSuffixMatchInitialStreamInboundByteHistogram' : { STREAM_EVENT, CIRCUIT_EVENT },
'ExitDomainSuffixMatchInitialStreamByteRatio' : { STREAM_EVENT, CIRCUIT_EVENT },
'ExitDomainSuffixMatchInitialStreamLifeTime' : { STREAM_EVENT, CIRCUIT_EVENT },

'ExitDomainNoSuffixMatchInitialStreamByteHistogram' : { STREAM_EVENT, CIRCUIT_EVENT },
'ExitDomainNoSuffixMatchInitialStreamOutboundByteHistogram' : { STREAM_EVENT, CIRCUIT_EVENT },
'ExitDomainNoSuffixMatchInitialStreamInboundByteHistogram' : { STREAM_EVENT, CIRCUIT_EVENT },
'ExitDomainNoSuffixMatchInitialStreamByteRatio' : { STREAM_EVENT, CIRCUIT_EVENT },
'ExitDomainNoSuffixMatchInitialStreamLifeTime' : { STREAM_EVENT, CIRCUIT_EVENT },

# Do subsequent domains on the circuit match any domain in the first list?
'ExitDomainExactMatchSubsequentStreamByteHistogram' : { STREAM_EVENT, CIRCUIT_EVENT },
'ExitDomainExactMatchSubsequentStreamOutboundByteHistogram' : { STREAM_EVENT, CIRCUIT_EVENT },
'ExitDomainExactMatchSubsequentStreamInboundByteHistogram' : { STREAM_EVENT, CIRCUIT_EVENT },
'ExitDomainExactMatchSubsequentStreamByteRatio' : { STREAM_EVENT, CIRCUIT_EVENT },
'ExitDomainExactMatchSubsequentStreamLifeTime' : { STREAM_EVENT, CIRCUIT_EVENT },

'ExitDomainNoExactMatchSubsequentStreamByteHistogram' : { STREAM_EVENT, CIRCUIT_EVENT },
'ExitDomainNoExactMatchSubsequentStreamOutboundByteHistogram' : { STREAM_EVENT, CIRCUIT_EVENT },
'ExitDomainNoExactMatchSubsequentStreamInboundByteHistogram' : { STREAM_EVENT, CIRCUIT_EVENT },
'ExitDomainNoExactMatchSubsequentStreamByteRatio' : { STREAM_EVENT, CIRCUIT_EVENT },
'ExitDomainNoExactMatchSubsequentStreamLifeTime' : { STREAM_EVENT, CIRCUIT_EVENT },

# Do subsequent domains on the circuit have any domain in the first list as a suffix?
'ExitDomainSuffixMatchSubsequentStreamByteHistogram' : { STREAM_EVENT, CIRCUIT_EVENT },
'ExitDomainSuffixMatchSubsequentStreamOutboundByteHistogram' : { STREAM_EVENT, CIRCUIT_EVENT },
'ExitDomainSuffixMatchSubsequentStreamInboundByteHistogram' : { STREAM_EVENT, CIRCUIT_EVENT },
'ExitDomainSuffixMatchSubsequentStreamByteRatio' : { STREAM_EVENT, CIRCUIT_EVENT },
'ExitDomainSuffixMatchSubsequentStreamLifeTime' : { STREAM_EVENT, CIRCUIT_EVENT },

'ExitDomainNoSuffixMatchSubsequentStreamByteHistogram' : { STREAM_EVENT, CIRCUIT_EVENT },
'ExitDomainNoSuffixMatchSubsequentStreamOutboundByteHistogram' : { STREAM_EVENT, CIRCUIT_EVENT },
'ExitDomainNoSuffixMatchSubsequentStreamInboundByteHistogram' : { STREAM_EVENT, CIRCUIT_EVENT },
'ExitDomainNoSuffixMatchSubsequentStreamByteRatio' : { STREAM_EVENT, CIRCUIT_EVENT },
'ExitDomainNoSuffixMatchSubsequentStreamLifeTime' : { STREAM_EVENT, CIRCUIT_EVENT },

# The number of bins in the ExitDomain*MatchStream*CountList counters is
# determined at runtime, based on the number of configured domain lists
# Each domain list gets a bin in each counter, and there is a final bin
# for "no match in any list" (multiple lists may match: all matching bins
# will be incremented). Since there is an unmatched bin, there are no
# ExitDomainNo*MatchStream*CountList counters.

# Does the domain match any domain in the list for each bin? Or is it unmatched by all the lists?
'ExitDomainExactMatchStreamCountList' : { STREAM_EVENT },
'ExitDomainExactMatchStreamByteCountList' : { STREAM_EVENT },
'ExitDomainExactMatchStreamOutboundByteCountList' : { STREAM_EVENT },
'ExitDomainExactMatchStreamInboundByteCountList' : { STREAM_EVENT },

# Does the domain have any domain in the list for each bin as a suffix? Or is it unmatched by all the lists?
'ExitDomainSuffixMatchStreamCountList' : { STREAM_EVENT },
'ExitDomainSuffixMatchStreamByteCountList' : { STREAM_EVENT },
'ExitDomainSuffixMatchStreamOutboundByteCountList' : { STREAM_EVENT },
'ExitDomainSuffixMatchStreamInboundByteCountList' : { STREAM_EVENT },

# Does the initial domain on the circuit match any domain in the list for each bin? Or is it unmatched by all the lists?
'ExitDomainExactMatchInitialStreamCountList' : { STREAM_EVENT, CIRCUIT_EVENT },
'ExitDomainExactMatchInitialStreamByteCountList' : { STREAM_EVENT, CIRCUIT_EVENT },
'ExitDomainExactMatchInitialStreamOutboundByteCountList' : { STREAM_EVENT, CIRCUIT_EVENT },
'ExitDomainExactMatchInitialStreamInboundByteCountList' : { STREAM_EVENT, CIRCUIT_EVENT },

# Does the initial domain on the circuit have any domain in the list for each bin as a suffix? Or is it unmatched by all the lists?
'ExitDomainSuffixMatchInitialStreamCountList' : { STREAM_EVENT, CIRCUIT_EVENT },
'ExitDomainSuffixMatchInitialStreamByteCountList' : { STREAM_EVENT, CIRCUIT_EVENT },
'ExitDomainSuffixMatchInitialStreamOutboundByteCountList' : { STREAM_EVENT, CIRCUIT_EVENT },
'ExitDomainSuffixMatchInitialStreamInboundByteCountList' : { STREAM_EVENT, CIRCUIT_EVENT },

# Do subsequent domains on the circuit match any domain in the list for each bin? Or is it unmatched by all the lists?
'ExitDomainExactMatchSubsequentStreamCountList' : { STREAM_EVENT, CIRCUIT_EVENT },
'ExitDomainExactMatchSubsequentStreamByteCountList' : { STREAM_EVENT, CIRCUIT_EVENT },
'ExitDomainExactMatchSubsequentStreamOutboundByteCountList' : { STREAM_EVENT, CIRCUIT_EVENT },
'ExitDomainExactMatchSubsequentStreamInboundByteCountList' : { STREAM_EVENT, CIRCUIT_EVENT },

# Do subsequent domains on the circuit have any domain in the list for each bin as a suffix? Or is it unmatched by all the lists?
'ExitDomainSuffixMatchSubsequentStreamCountList' : { STREAM_EVENT, CIRCUIT_EVENT },
'ExitDomainSuffixMatchSubsequentStreamByteCountList' : { STREAM_EVENT, CIRCUIT_EVENT },
'ExitDomainSuffixMatchSubsequentStreamOutboundByteCountList' : { STREAM_EVENT, CIRCUIT_EVENT },
'ExitDomainSuffixMatchSubsequentStreamInboundByteCountList' : { STREAM_EVENT, CIRCUIT_EVENT },

# these counters depend on circuit end
# they are updated in _handle_circuit_close_event
'OriginCircuitCount' : { CIRCUIT_EVENT },
'EntryCircuitCount' : { CIRCUIT_EVENT },
'MidCircuitCount' : { CIRCUIT_EVENT },
'EndCircuitCount' : { CIRCUIT_EVENT },
'SingleHopCircuitCount' : { CIRCUIT_EVENT },

'ExitCircuitCount' : { CIRCUIT_EVENT },
'DirCircuitCount' : { CIRCUIT_EVENT },

# We only count HSDir v2 circuits at this point in time
# You probably want the HSDir*Store* events instead
'HSDir2CircuitCount' : { CIRCUIT_EVENT },

# We only count Intro v2 circuits at this point in time
'Intro2CircuitCount' : { CIRCUIT_EVENT },
'Intro2FailureCircuitCount' : { CIRCUIT_EVENT },
'Intro2SuccessCircuitCount' : { CIRCUIT_EVENT },

'Intro2ClientCircuitCount' : { CIRCUIT_EVENT },
'Intro2ClientFailureCircuitCount' : { CIRCUIT_EVENT },
'Intro2ClientSuccessCircuitCount' : { CIRCUIT_EVENT },

'Intro2ServiceCircuitCount' : { CIRCUIT_EVENT },
'Intro2ServiceFailureCircuitCount' : { CIRCUIT_EVENT },
'Intro2ServiceSuccessCircuitCount' : { CIRCUIT_EVENT },

# We only count Rend v2 circuits at this point in time
'Rend2CircuitCount' : { CIRCUIT_EVENT },
'Rend2FailureCircuitCount' : { CIRCUIT_EVENT },
'Rend2SuccessCircuitCount' : { CIRCUIT_EVENT },

'Rend2ClientCircuitCount' : { CIRCUIT_EVENT },
'Rend2Tor2WebClientCircuitCount' : { CIRCUIT_EVENT },
'Rend2MultiHopClientCircuitCount' : { CIRCUIT_EVENT },
'Rend2ClientFailureCircuitCount' : { CIRCUIT_EVENT },
'Rend2ClientSuccessCircuitCount' : { CIRCUIT_EVENT },

'Rend2ServiceCircuitCount' : { CIRCUIT_EVENT },
'Rend2MultiHopServiceCircuitCount' : { CIRCUIT_EVENT },
'Rend2SingleOnionServiceCircuitCount' : { CIRCUIT_EVENT },
'Rend2ServiceFailureCircuitCount' : { CIRCUIT_EVENT },
'Rend2ServiceSuccessCircuitCount' : { CIRCUIT_EVENT },

# We collect these combined counters so there is only one lot of noise added
'ExitAndRend2ClientCircuitCount' : { CIRCUIT_EVENT },
'ExitAndRend2ServiceCircuitCount' : { CIRCUIT_EVENT },

# these counters depend on circuit end
# they are updated in _do_rotate,
# and use data updated in _handle_legacy_exit_circuit_event
'EntryClientIPCount' : { CIRCUIT_EVENT },
'EntryActiveClientIPCount' : { CIRCUIT_EVENT },
'EntryInactiveClientIPCount' : { CIRCUIT_EVENT },
'EntryClientIPActiveCircuitCount' : { CIRCUIT_EVENT },
'EntryClientIPInactiveCircuitCount' : { CIRCUIT_EVENT },

# these counters depend on circuit end
# they are updated in _handle_legacy_exit_circuit_event
'EntryActiveCircuitCount' : { CIRCUIT_EVENT },
'EntryCircuitInboundCellCount' : { CIRCUIT_EVENT },
'EntryCircuitOutboundCellCount' : { CIRCUIT_EVENT },
'EntryCircuitCellRatio' : { CIRCUIT_EVENT },
'EntryInactiveCircuitCount' : { CIRCUIT_EVENT },
'ExitCircuitLifeTime' : { CIRCUIT_EVENT },

# these counters depend on stream end and circuit end
# they are updated in _handle_legacy_exit_circuit_event,
# and use data updated in _handle_stream_event
'ExitActiveCircuitCount' : { STREAM_EVENT, CIRCUIT_EVENT },
'ExitInactiveCircuitCount' : { STREAM_EVENT, CIRCUIT_EVENT },
'ExitActiveCircuitLifeTime' : { STREAM_EVENT, CIRCUIT_EVENT },
'ExitInactiveCircuitLifeTime' : { STREAM_EVENT, CIRCUIT_EVENT },
'ExitCircuitStreamCount' : { STREAM_EVENT, CIRCUIT_EVENT },
'ExitCircuitInterStreamCreationTime' : { STREAM_EVENT, CIRCUIT_EVENT },
'ExitWebCircuitCount' : { STREAM_EVENT, CIRCUIT_EVENT },
'ExitCircuitWebStreamCount' : { STREAM_EVENT, CIRCUIT_EVENT },
'ExitCircuitWebInterStreamCreationTime' : { STREAM_EVENT, CIRCUIT_EVENT },
'ExitInteractiveCircuitCount' : { STREAM_EVENT, CIRCUIT_EVENT },
'ExitCircuitInteractiveStreamCount' : { STREAM_EVENT, CIRCUIT_EVENT },
'ExitCircuitInteractiveInterStreamCreationTime' : { STREAM_EVENT, CIRCUIT_EVENT },
'ExitP2PCircuitCount' : { STREAM_EVENT, CIRCUIT_EVENT },
'ExitCircuitP2PStreamCount' : { STREAM_EVENT, CIRCUIT_EVENT },
'ExitCircuitP2PInterStreamCreationTime' : { STREAM_EVENT, CIRCUIT_EVENT },
'ExitOtherPortCircuitCount' : { STREAM_EVENT, CIRCUIT_EVENT },
'ExitCircuitOtherPortStreamCount' : { STREAM_EVENT, CIRCUIT_EVENT },
'ExitCircuitOtherPortInterStreamCreationTime' : { STREAM_EVENT, CIRCUIT_EVENT },

# these counters depend on connection close

# simple connection counts
'EntryConnectionCount' : { CONNECTION_EVENT },
'NonEntryConnectionCount' : { CONNECTION_EVENT },

# connection counts based on the number of relays sharing the remote address
'Entry0RelayOnAddressConnectionCount' : { CONNECTION_EVENT },
'Entry1RelayOnAddressConnectionCount' : { CONNECTION_EVENT },
'Entry2RelayOnAddressConnectionCount' : { CONNECTION_EVENT },
'NonEntry0RelayOnAddressConnectionCount' : { CONNECTION_EVENT },
'NonEntry1RelayOnAddressConnectionCount' : { CONNECTION_EVENT },
'NonEntry2RelayOnAddressConnectionCount' : { CONNECTION_EVENT },

# byte counts
'EntryConnectionByteCount' : { CONNECTION_EVENT },
'NonEntryConnectionByteCount' : { CONNECTION_EVENT },

'Entry0RelayOnAddressConnectionByteCount' : { CONNECTION_EVENT },
'Entry1RelayOnAddressConnectionByteCount' : { CONNECTION_EVENT },
'Entry2RelayOnAddressConnectionByteCount' : { CONNECTION_EVENT },
'NonEntry0RelayOnAddressConnectionByteCount' : { CONNECTION_EVENT },
'NonEntry1RelayOnAddressConnectionByteCount' : { CONNECTION_EVENT },
'NonEntry2RelayOnAddressConnectionByteCount' : { CONNECTION_EVENT },

'EntryConnectionInboundByteCount' : { CONNECTION_EVENT },
'NonEntryConnectionInboundByteCount' : { CONNECTION_EVENT },

'Entry0RelayOnAddressConnectionInboundByteCount' : { CONNECTION_EVENT },
'Entry1RelayOnAddressConnectionInboundByteCount' : { CONNECTION_EVENT },
'Entry2RelayOnAddressConnectionInboundByteCount' : { CONNECTION_EVENT },
'NonEntry0RelayOnAddressConnectionInboundByteCount' : { CONNECTION_EVENT },
'NonEntry1RelayOnAddressConnectionInboundByteCount' : { CONNECTION_EVENT },
'NonEntry2RelayOnAddressConnectionInboundByteCount' : { CONNECTION_EVENT },

'EntryConnectionOutboundByteCount' : { CONNECTION_EVENT },
'NonEntryConnectionOutboundByteCount' : { CONNECTION_EVENT },

'Entry0RelayOnAddressConnectionOutboundByteCount' : { CONNECTION_EVENT },
'Entry1RelayOnAddressConnectionOutboundByteCount' : { CONNECTION_EVENT },
'Entry2RelayOnAddressConnectionOutboundByteCount' : { CONNECTION_EVENT },
'NonEntry0RelayOnAddressConnectionOutboundByteCount' : { CONNECTION_EVENT },
'NonEntry1RelayOnAddressConnectionOutboundByteCount' : { CONNECTION_EVENT },
'NonEntry2RelayOnAddressConnectionOutboundByteCount' : { CONNECTION_EVENT },

# byte histograms per connection
'EntryConnectionByteHistogram' : { CONNECTION_EVENT },
'NonEntryConnectionByteHistogram' : { CONNECTION_EVENT },

'Entry0RelayOnAddressConnectionByteHistogram' : { CONNECTION_EVENT },
'Entry1RelayOnAddressConnectionByteHistogram' : { CONNECTION_EVENT },
'Entry2RelayOnAddressConnectionByteHistogram' : { CONNECTION_EVENT },
'NonEntry0RelayOnAddressConnectionByteHistogram' : { CONNECTION_EVENT },
'NonEntry1RelayOnAddressConnectionByteHistogram' : { CONNECTION_EVENT },
'NonEntry2RelayOnAddressConnectionByteHistogram' : { CONNECTION_EVENT },

'EntryConnectionInboundByteHistogram' : { CONNECTION_EVENT },
'NonEntryConnectionInboundByteHistogram' : { CONNECTION_EVENT },

'Entry0RelayOnAddressConnectionInboundByteHistogram' : { CONNECTION_EVENT },
'Entry1RelayOnAddressConnectionInboundByteHistogram' : { CONNECTION_EVENT },
'Entry2RelayOnAddressConnectionInboundByteHistogram' : { CONNECTION_EVENT },
'NonEntry0RelayOnAddressConnectionInboundByteHistogram' : { CONNECTION_EVENT },
'NonEntry1RelayOnAddressConnectionInboundByteHistogram' : { CONNECTION_EVENT },
'NonEntry2RelayOnAddressConnectionInboundByteHistogram' : { CONNECTION_EVENT },

'EntryConnectionOutboundByteHistogram' : { CONNECTION_EVENT },
'NonEntryConnectionOutboundByteHistogram' : { CONNECTION_EVENT },

'Entry0RelayOnAddressConnectionOutboundByteHistogram' : { CONNECTION_EVENT },
'Entry1RelayOnAddressConnectionOutboundByteHistogram' : { CONNECTION_EVENT },
'Entry2RelayOnAddressConnectionOutboundByteHistogram' : { CONNECTION_EVENT },
'NonEntry0RelayOnAddressConnectionOutboundByteHistogram' : { CONNECTION_EVENT },
'NonEntry1RelayOnAddressConnectionOutboundByteHistogram' : { CONNECTION_EVENT },
'NonEntry2RelayOnAddressConnectionOutboundByteHistogram' : { CONNECTION_EVENT },

# circuit counts
'EntryConnectionCircuitCount' : { CONNECTION_EVENT },
'NonEntryConnectionCircuitCount' : { CONNECTION_EVENT },

'Entry0RelayOnAddressConnectionCircuitCount' : { CONNECTION_EVENT },
'Entry1RelayOnAddressConnectionCircuitCount' : { CONNECTION_EVENT },
'Entry2RelayOnAddressConnectionCircuitCount' : { CONNECTION_EVENT },
'NonEntry0RelayOnAddressConnectionCircuitCount' : { CONNECTION_EVENT },
'NonEntry1RelayOnAddressConnectionCircuitCount' : { CONNECTION_EVENT },
'NonEntry2RelayOnAddressConnectionCircuitCount' : { CONNECTION_EVENT },

'EntryConnectionInboundCircuitCount' : { CONNECTION_EVENT },
'NonEntryConnectionInboundCircuitCount' : { CONNECTION_EVENT },

'Entry0RelayOnAddressConnectionInboundCircuitCount' : { CONNECTION_EVENT },
'Entry1RelayOnAddressConnectionInboundCircuitCount' : { CONNECTION_EVENT },
'Entry2RelayOnAddressConnectionInboundCircuitCount' : { CONNECTION_EVENT },
'NonEntry0RelayOnAddressConnectionInboundCircuitCount' : { CONNECTION_EVENT },
'NonEntry1RelayOnAddressConnectionInboundCircuitCount' : { CONNECTION_EVENT },
'NonEntry2RelayOnAddressConnectionInboundCircuitCount' : { CONNECTION_EVENT },

'EntryConnectionOutboundCircuitCount' : { CONNECTION_EVENT },
'NonEntryConnectionOutboundCircuitCount' : { CONNECTION_EVENT },

'Entry0RelayOnAddressConnectionOutboundCircuitCount' : { CONNECTION_EVENT },
'Entry1RelayOnAddressConnectionOutboundCircuitCount' : { CONNECTION_EVENT },
'Entry2RelayOnAddressConnectionOutboundCircuitCount' : { CONNECTION_EVENT },
'NonEntry0RelayOnAddressConnectionOutboundCircuitCount' : { CONNECTION_EVENT },
'NonEntry1RelayOnAddressConnectionOutboundCircuitCount' : { CONNECTION_EVENT },
'NonEntry2RelayOnAddressConnectionOutboundCircuitCount' : { CONNECTION_EVENT },

# circuit count histograms by connection
'EntryConnectionCircuitHistogram' : { CONNECTION_EVENT },
'NonEntryConnectionCircuitHistogram' : { CONNECTION_EVENT },

'Entry0RelayOnAddressConnectionCircuitHistogram' : { CONNECTION_EVENT },
'Entry1RelayOnAddressConnectionCircuitHistogram' : { CONNECTION_EVENT },
'Entry2RelayOnAddressConnectionCircuitHistogram' : { CONNECTION_EVENT },
'NonEntry0RelayOnAddressConnectionCircuitHistogram' : { CONNECTION_EVENT },
'NonEntry1RelayOnAddressConnectionCircuitHistogram' : { CONNECTION_EVENT },
'NonEntry2RelayOnAddressConnectionCircuitHistogram' : { CONNECTION_EVENT },

'EntryConnectionInboundCircuitHistogram' : { CONNECTION_EVENT },
'NonEntryConnectionInboundCircuitHistogram' : { CONNECTION_EVENT },

'Entry0RelayOnAddressConnectionInboundCircuitHistogram' : { CONNECTION_EVENT },
'Entry1RelayOnAddressConnectionInboundCircuitHistogram' : { CONNECTION_EVENT },
'Entry2RelayOnAddressConnectionInboundCircuitHistogram' : { CONNECTION_EVENT },
'NonEntry0RelayOnAddressConnectionInboundCircuitHistogram' : { CONNECTION_EVENT },
'NonEntry1RelayOnAddressConnectionInboundCircuitHistogram' : { CONNECTION_EVENT },
'NonEntry2RelayOnAddressConnectionInboundCircuitHistogram' : { CONNECTION_EVENT },

'EntryConnectionOutboundCircuitHistogram' : { CONNECTION_EVENT },
'NonEntryConnectionOutboundCircuitHistogram' : { CONNECTION_EVENT },

'Entry0RelayOnAddressConnectionOutboundCircuitHistogram' : { CONNECTION_EVENT },
'Entry1RelayOnAddressConnectionOutboundCircuitHistogram' : { CONNECTION_EVENT },
'Entry2RelayOnAddressConnectionOutboundCircuitHistogram' : { CONNECTION_EVENT },
'NonEntry0RelayOnAddressConnectionOutboundCircuitHistogram' : { CONNECTION_EVENT },
'NonEntry1RelayOnAddressConnectionOutboundCircuitHistogram' : { CONNECTION_EVENT },
'NonEntry2RelayOnAddressConnectionOutboundCircuitHistogram' : { CONNECTION_EVENT },

# connection lifetime histograms
'EntryConnectionLifeTime' : { CONNECTION_EVENT },
'NonEntryConnectionLifeTime' : { CONNECTION_EVENT },

'Entry0RelayOnAddressConnectionLifeTime' : { CONNECTION_EVENT },
'Entry1RelayOnAddressConnectionLifeTime' : { CONNECTION_EVENT },
'Entry2RelayOnAddressConnectionLifeTime' : { CONNECTION_EVENT },
'NonEntry0RelayOnAddressConnectionLifeTime' : { CONNECTION_EVENT },
'NonEntry1RelayOnAddressConnectionLifeTime' : { CONNECTION_EVENT },
'NonEntry2RelayOnAddressConnectionLifeTime' : { CONNECTION_EVENT },

# the number of simultaneous connections from the same IP address as a histogram
'EntryConnectionOverlapHistogram' : { CONNECTION_EVENT },
'NonEntryConnectionOverlapHistogram' : { CONNECTION_EVENT },

'Entry0RelayOnAddressConnectionOverlapHistogram' : { CONNECTION_EVENT },
'Entry1RelayOnAddressConnectionOverlapHistogram' : { CONNECTION_EVENT },
'Entry2RelayOnAddressConnectionOverlapHistogram' : { CONNECTION_EVENT },
'NonEntry0RelayOnAddressConnectionOverlapHistogram' : { CONNECTION_EVENT },
'NonEntry1RelayOnAddressConnectionOverlapHistogram' : { CONNECTION_EVENT },
'NonEntry2RelayOnAddressConnectionOverlapHistogram' : { CONNECTION_EVENT },

# histograms for country codes that match the first list specified
# byte histograms per connection
'EntryConnectionCountryMatchByteHistogram' : { CONNECTION_EVENT },
'NonEntryConnectionCountryMatchByteHistogram' : { CONNECTION_EVENT },

'Entry0RelayOnAddressConnectionCountryMatchByteHistogram' : { CONNECTION_EVENT },
'Entry1RelayOnAddressConnectionCountryMatchByteHistogram' : { CONNECTION_EVENT },
'Entry2RelayOnAddressConnectionCountryMatchByteHistogram' : { CONNECTION_EVENT },
'NonEntry0RelayOnAddressConnectionCountryMatchByteHistogram' : { CONNECTION_EVENT },
'NonEntry1RelayOnAddressConnectionCountryMatchByteHistogram' : { CONNECTION_EVENT },
'NonEntry2RelayOnAddressConnectionCountryMatchByteHistogram' : { CONNECTION_EVENT },

'EntryConnectionCountryMatchInboundByteHistogram' : { CONNECTION_EVENT },
'NonEntryConnectionCountryMatchInboundByteHistogram' : { CONNECTION_EVENT },

'Entry0RelayOnAddressConnectionCountryMatchInboundByteHistogram' : { CONNECTION_EVENT },
'Entry1RelayOnAddressConnectionCountryMatchInboundByteHistogram' : { CONNECTION_EVENT },
'Entry2RelayOnAddressConnectionCountryMatchInboundByteHistogram' : { CONNECTION_EVENT },
'NonEntry0RelayOnAddressConnectionCountryMatchInboundByteHistogram' : { CONNECTION_EVENT },
'NonEntry1RelayOnAddressConnectionCountryMatchInboundByteHistogram' : { CONNECTION_EVENT },
'NonEntry2RelayOnAddressConnectionCountryMatchInboundByteHistogram' : { CONNECTION_EVENT },

'EntryConnectionCountryMatchOutboundByteHistogram' : { CONNECTION_EVENT },
'NonEntryConnectionCountryMatchOutboundByteHistogram' : { CONNECTION_EVENT },

'Entry0RelayOnAddressConnectionCountryMatchOutboundByteHistogram' : { CONNECTION_EVENT },
'Entry1RelayOnAddressConnectionCountryMatchOutboundByteHistogram' : { CONNECTION_EVENT },
'Entry2RelayOnAddressConnectionCountryMatchOutboundByteHistogram' : { CONNECTION_EVENT },
'NonEntry0RelayOnAddressConnectionCountryMatchOutboundByteHistogram' : { CONNECTION_EVENT },
'NonEntry1RelayOnAddressConnectionCountryMatchOutboundByteHistogram' : { CONNECTION_EVENT },
'NonEntry2RelayOnAddressConnectionCountryMatchOutboundByteHistogram' : { CONNECTION_EVENT },

# circuit count histograms by connection
'EntryConnectionCountryMatchCircuitHistogram' : { CONNECTION_EVENT },
'NonEntryConnectionCountryMatchCircuitHistogram' : { CONNECTION_EVENT },

'Entry0RelayOnAddressConnectionCountryMatchCircuitHistogram' : { CONNECTION_EVENT },
'Entry1RelayOnAddressConnectionCountryMatchCircuitHistogram' : { CONNECTION_EVENT },
'Entry2RelayOnAddressConnectionCountryMatchCircuitHistogram' : { CONNECTION_EVENT },
'NonEntry0RelayOnAddressConnectionCountryMatchCircuitHistogram' : { CONNECTION_EVENT },
'NonEntry1RelayOnAddressConnectionCountryMatchCircuitHistogram' : { CONNECTION_EVENT },
'NonEntry2RelayOnAddressConnectionCountryMatchCircuitHistogram' : { CONNECTION_EVENT },

'EntryConnectionCountryMatchInboundCircuitHistogram' : { CONNECTION_EVENT },
'NonEntryConnectionCountryMatchInboundCircuitHistogram' : { CONNECTION_EVENT },

'Entry0RelayOnAddressConnectionCountryMatchInboundCircuitHistogram' : { CONNECTION_EVENT },
'Entry1RelayOnAddressConnectionCountryMatchInboundCircuitHistogram' : { CONNECTION_EVENT },
'Entry2RelayOnAddressConnectionCountryMatchInboundCircuitHistogram' : { CONNECTION_EVENT },
'NonEntry0RelayOnAddressConnectionCountryMatchInboundCircuitHistogram' : { CONNECTION_EVENT },
'NonEntry1RelayOnAddressConnectionCountryMatchInboundCircuitHistogram' : { CONNECTION_EVENT },
'NonEntry2RelayOnAddressConnectionCountryMatchInboundCircuitHistogram' : { CONNECTION_EVENT },

'EntryConnectionCountryMatchOutboundCircuitHistogram' : { CONNECTION_EVENT },
'NonEntryConnectionCountryMatchOutboundCircuitHistogram' : { CONNECTION_EVENT },

'Entry0RelayOnAddressConnectionCountryMatchOutboundCircuitHistogram' : { CONNECTION_EVENT },
'Entry1RelayOnAddressConnectionCountryMatchOutboundCircuitHistogram' : { CONNECTION_EVENT },
'Entry2RelayOnAddressConnectionCountryMatchOutboundCircuitHistogram' : { CONNECTION_EVENT },
'NonEntry0RelayOnAddressConnectionCountryMatchOutboundCircuitHistogram' : { CONNECTION_EVENT },
'NonEntry1RelayOnAddressConnectionCountryMatchOutboundCircuitHistogram' : { CONNECTION_EVENT },
'NonEntry2RelayOnAddressConnectionCountryMatchOutboundCircuitHistogram' : { CONNECTION_EVENT },

# connection lifetime histograms
'EntryConnectionCountryMatchLifeTime' : { CONNECTION_EVENT },
'NonEntryConnectionCountryMatchLifeTime' : { CONNECTION_EVENT },

'Entry0RelayOnAddressConnectionCountryMatchLifeTime' : { CONNECTION_EVENT },
'Entry1RelayOnAddressConnectionCountryMatchLifeTime' : { CONNECTION_EVENT },
'Entry2RelayOnAddressConnectionCountryMatchLifeTime' : { CONNECTION_EVENT },
'NonEntry0RelayOnAddressConnectionCountryMatchLifeTime' : { CONNECTION_EVENT },
'NonEntry1RelayOnAddressConnectionCountryMatchLifeTime' : { CONNECTION_EVENT },
'NonEntry2RelayOnAddressConnectionCountryMatchLifeTime' : { CONNECTION_EVENT },

# the number of simultaneous connections from the same IP address as a histogram
'EntryConnectionCountryMatchOverlapHistogram' : { CONNECTION_EVENT },
'NonEntryConnectionCountryMatchOverlapHistogram' : { CONNECTION_EVENT },

'Entry0RelayOnAddressConnectionCountryMatchOverlapHistogram' : { CONNECTION_EVENT },
'Entry1RelayOnAddressConnectionCountryMatchOverlapHistogram' : { CONNECTION_EVENT },
'Entry2RelayOnAddressConnectionCountryMatchOverlapHistogram' : { CONNECTION_EVENT },
'NonEntry0RelayOnAddressConnectionCountryMatchOverlapHistogram' : { CONNECTION_EVENT },
'NonEntry1RelayOnAddressConnectionCountryMatchOverlapHistogram' : { CONNECTION_EVENT },
'NonEntry2RelayOnAddressConnectionCountryMatchOverlapHistogram' : { CONNECTION_EVENT },

# histograms for country codes that don't match the first list specified
# byte histograms per connection
'EntryConnectionCountryNoMatchByteHistogram' : { CONNECTION_EVENT },
'NonEntryConnectionCountryNoMatchByteHistogram' : { CONNECTION_EVENT },

'Entry0RelayOnAddressConnectionCountryNoMatchByteHistogram' : { CONNECTION_EVENT },
'Entry1RelayOnAddressConnectionCountryNoMatchByteHistogram' : { CONNECTION_EVENT },
'Entry2RelayOnAddressConnectionCountryNoMatchByteHistogram' : { CONNECTION_EVENT },
'NonEntry0RelayOnAddressConnectionCountryNoMatchByteHistogram' : { CONNECTION_EVENT },
'NonEntry1RelayOnAddressConnectionCountryNoMatchByteHistogram' : { CONNECTION_EVENT },
'NonEntry2RelayOnAddressConnectionCountryNoMatchByteHistogram' : { CONNECTION_EVENT },

'EntryConnectionCountryNoMatchInboundByteHistogram' : { CONNECTION_EVENT },
'NonEntryConnectionCountryNoMatchInboundByteHistogram' : { CONNECTION_EVENT },

'Entry0RelayOnAddressConnectionCountryNoMatchInboundByteHistogram' : { CONNECTION_EVENT },
'Entry1RelayOnAddressConnectionCountryNoMatchInboundByteHistogram' : { CONNECTION_EVENT },
'Entry2RelayOnAddressConnectionCountryNoMatchInboundByteHistogram' : { CONNECTION_EVENT },
'NonEntry0RelayOnAddressConnectionCountryNoMatchInboundByteHistogram' : { CONNECTION_EVENT },
'NonEntry1RelayOnAddressConnectionCountryNoMatchInboundByteHistogram' : { CONNECTION_EVENT },
'NonEntry2RelayOnAddressConnectionCountryNoMatchInboundByteHistogram' : { CONNECTION_EVENT },

'EntryConnectionCountryNoMatchOutboundByteHistogram' : { CONNECTION_EVENT },
'NonEntryConnectionCountryNoMatchOutboundByteHistogram' : { CONNECTION_EVENT },

'Entry0RelayOnAddressConnectionCountryNoMatchOutboundByteHistogram' : { CONNECTION_EVENT },
'Entry1RelayOnAddressConnectionCountryNoMatchOutboundByteHistogram' : { CONNECTION_EVENT },
'Entry2RelayOnAddressConnectionCountryNoMatchOutboundByteHistogram' : { CONNECTION_EVENT },
'NonEntry0RelayOnAddressConnectionCountryNoMatchOutboundByteHistogram' : { CONNECTION_EVENT },
'NonEntry1RelayOnAddressConnectionCountryNoMatchOutboundByteHistogram' : { CONNECTION_EVENT },
'NonEntry2RelayOnAddressConnectionCountryNoMatchOutboundByteHistogram' : { CONNECTION_EVENT },

# circuit count histograms by connection
'EntryConnectionCountryNoMatchCircuitHistogram' : { CONNECTION_EVENT },
'NonEntryConnectionCountryNoMatchCircuitHistogram' : { CONNECTION_EVENT },

'Entry0RelayOnAddressConnectionCountryNoMatchCircuitHistogram' : { CONNECTION_EVENT },
'Entry1RelayOnAddressConnectionCountryNoMatchCircuitHistogram' : { CONNECTION_EVENT },
'Entry2RelayOnAddressConnectionCountryNoMatchCircuitHistogram' : { CONNECTION_EVENT },
'NonEntry0RelayOnAddressConnectionCountryNoMatchCircuitHistogram' : { CONNECTION_EVENT },
'NonEntry1RelayOnAddressConnectionCountryNoMatchCircuitHistogram' : { CONNECTION_EVENT },
'NonEntry2RelayOnAddressConnectionCountryNoMatchCircuitHistogram' : { CONNECTION_EVENT },

'EntryConnectionCountryNoMatchInboundCircuitHistogram' : { CONNECTION_EVENT },
'NonEntryConnectionCountryNoMatchInboundCircuitHistogram' : { CONNECTION_EVENT },

'Entry0RelayOnAddressConnectionCountryNoMatchInboundCircuitHistogram' : { CONNECTION_EVENT },
'Entry1RelayOnAddressConnectionCountryNoMatchInboundCircuitHistogram' : { CONNECTION_EVENT },
'Entry2RelayOnAddressConnectionCountryNoMatchInboundCircuitHistogram' : { CONNECTION_EVENT },
'NonEntry0RelayOnAddressConnectionCountryNoMatchInboundCircuitHistogram' : { CONNECTION_EVENT },
'NonEntry1RelayOnAddressConnectionCountryNoMatchInboundCircuitHistogram' : { CONNECTION_EVENT },
'NonEntry2RelayOnAddressConnectionCountryNoMatchInboundCircuitHistogram' : { CONNECTION_EVENT },

'EntryConnectionCountryNoMatchOutboundCircuitHistogram' : { CONNECTION_EVENT },
'NonEntryConnectionCountryNoMatchOutboundCircuitHistogram' : { CONNECTION_EVENT },

'Entry0RelayOnAddressConnectionCountryNoMatchOutboundCircuitHistogram' : { CONNECTION_EVENT },
'Entry1RelayOnAddressConnectionCountryNoMatchOutboundCircuitHistogram' : { CONNECTION_EVENT },
'Entry2RelayOnAddressConnectionCountryNoMatchOutboundCircuitHistogram' : { CONNECTION_EVENT },
'NonEntry0RelayOnAddressConnectionCountryNoMatchOutboundCircuitHistogram' : { CONNECTION_EVENT },
'NonEntry1RelayOnAddressConnectionCountryNoMatchOutboundCircuitHistogram' : { CONNECTION_EVENT },
'NonEntry2RelayOnAddressConnectionCountryNoMatchOutboundCircuitHistogram' : { CONNECTION_EVENT },

# connection lifetime histograms
'EntryConnectionCountryNoMatchLifeTime' : { CONNECTION_EVENT },
'NonEntryConnectionCountryNoMatchLifeTime' : { CONNECTION_EVENT },

'Entry0RelayOnAddressConnectionCountryNoMatchLifeTime' : { CONNECTION_EVENT },
'Entry1RelayOnAddressConnectionCountryNoMatchLifeTime' : { CONNECTION_EVENT },
'Entry2RelayOnAddressConnectionCountryNoMatchLifeTime' : { CONNECTION_EVENT },
'NonEntry0RelayOnAddressConnectionCountryNoMatchLifeTime' : { CONNECTION_EVENT },
'NonEntry1RelayOnAddressConnectionCountryNoMatchLifeTime' : { CONNECTION_EVENT },
'NonEntry2RelayOnAddressConnectionCountryNoMatchLifeTime' : { CONNECTION_EVENT },

# the number of simultaneous connections from the same IP address as a histogram
'EntryConnectionCountryNoMatchOverlapHistogram' : { CONNECTION_EVENT },
'NonEntryConnectionCountryNoMatchOverlapHistogram' : { CONNECTION_EVENT },

'Entry0RelayOnAddressConnectionCountryNoMatchOverlapHistogram' : { CONNECTION_EVENT },
'Entry1RelayOnAddressConnectionCountryNoMatchOverlapHistogram' : { CONNECTION_EVENT },
'Entry2RelayOnAddressConnectionCountryNoMatchOverlapHistogram' : { CONNECTION_EVENT },
'NonEntry0RelayOnAddressConnectionCountryNoMatchOverlapHistogram' : { CONNECTION_EVENT },
'NonEntry1RelayOnAddressConnectionCountryNoMatchOverlapHistogram' : { CONNECTION_EVENT },
'NonEntry2RelayOnAddressConnectionCountryNoMatchOverlapHistogram' : { CONNECTION_EVENT },

# count lists for country codes that match each list
# the final bin is used for country codes that don't match any list
# simple connection counts
'EntryConnectionCountryMatchCountList' : { CONNECTION_EVENT },
'NonEntryConnectionCountryMatchCountList' : { CONNECTION_EVENT },

# connection counts based on the number of relays sharing the remote address
'Entry0RelayOnAddressConnectionCountryMatchCountList' : { CONNECTION_EVENT },
'Entry1RelayOnAddressConnectionCountryMatchCountList' : { CONNECTION_EVENT },
'Entry2RelayOnAddressConnectionCountryMatchCountList' : { CONNECTION_EVENT },
'NonEntry0RelayOnAddressConnectionCountryMatchCountList' : { CONNECTION_EVENT },
'NonEntry1RelayOnAddressConnectionCountryMatchCountList' : { CONNECTION_EVENT },
'NonEntry2RelayOnAddressConnectionCountryMatchCountList' : { CONNECTION_EVENT },

# byte counts
'EntryConnectionCountryMatchByteCountList' : { CONNECTION_EVENT },
'NonEntryConnectionCountryMatchByteCountList' : { CONNECTION_EVENT },

'Entry0RelayOnAddressConnectionCountryMatchByteCountList' : { CONNECTION_EVENT },
'Entry1RelayOnAddressConnectionCountryMatchByteCountList' : { CONNECTION_EVENT },
'Entry2RelayOnAddressConnectionCountryMatchByteCountList' : { CONNECTION_EVENT },
'NonEntry0RelayOnAddressConnectionCountryMatchByteCountList' : { CONNECTION_EVENT },
'NonEntry1RelayOnAddressConnectionCountryMatchByteCountList' : { CONNECTION_EVENT },
'NonEntry2RelayOnAddressConnectionCountryMatchByteCountList' : { CONNECTION_EVENT },

'EntryConnectionCountryMatchInboundByteCountList' : { CONNECTION_EVENT },
'NonEntryConnectionCountryMatchInboundByteCountList' : { CONNECTION_EVENT },

'Entry0RelayOnAddressConnectionCountryMatchInboundByteCountList' : { CONNECTION_EVENT },
'Entry1RelayOnAddressConnectionCountryMatchInboundByteCountList' : { CONNECTION_EVENT },
'Entry2RelayOnAddressConnectionCountryMatchInboundByteCountList' : { CONNECTION_EVENT },
'NonEntry0RelayOnAddressConnectionCountryMatchInboundByteCountList' : { CONNECTION_EVENT },
'NonEntry1RelayOnAddressConnectionCountryMatchInboundByteCountList' : { CONNECTION_EVENT },
'NonEntry2RelayOnAddressConnectionCountryMatchInboundByteCountList' : { CONNECTION_EVENT },

'EntryConnectionCountryMatchOutboundByteCountList' : { CONNECTION_EVENT },
'NonEntryConnectionCountryMatchOutboundByteCountList' : { CONNECTION_EVENT },

'Entry0RelayOnAddressConnectionCountryMatchOutboundByteCountList' : { CONNECTION_EVENT },
'Entry1RelayOnAddressConnectionCountryMatchOutboundByteCountList' : { CONNECTION_EVENT },
'Entry2RelayOnAddressConnectionCountryMatchOutboundByteCountList' : { CONNECTION_EVENT },
'NonEntry0RelayOnAddressConnectionCountryMatchOutboundByteCountList' : { CONNECTION_EVENT },
'NonEntry1RelayOnAddressConnectionCountryMatchOutboundByteCountList' : { CONNECTION_EVENT },
'NonEntry2RelayOnAddressConnectionCountryMatchOutboundByteCountList' : { CONNECTION_EVENT },

# circuit counts
'EntryConnectionCountryMatchCircuitCountList' : { CONNECTION_EVENT },
'NonEntryConnectionCountryMatchCircuitCountList' : { CONNECTION_EVENT },

'Entry0RelayOnAddressConnectionCountryMatchCircuitCountList' : { CONNECTION_EVENT },
'Entry1RelayOnAddressConnectionCountryMatchCircuitCountList' : { CONNECTION_EVENT },
'Entry2RelayOnAddressConnectionCountryMatchCircuitCountList' : { CONNECTION_EVENT },
'NonEntry0RelayOnAddressConnectionCountryMatchCircuitCountList' : { CONNECTION_EVENT },
'NonEntry1RelayOnAddressConnectionCountryMatchCircuitCountList' : { CONNECTION_EVENT },
'NonEntry2RelayOnAddressConnectionCountryMatchCircuitCountList' : { CONNECTION_EVENT },

'EntryConnectionCountryMatchInboundCircuitCountList' : { CONNECTION_EVENT },
'NonEntryConnectionCountryMatchInboundCircuitCountList' : { CONNECTION_EVENT },

'Entry0RelayOnAddressConnectionCountryMatchInboundCircuitCountList' : { CONNECTION_EVENT },
'Entry1RelayOnAddressConnectionCountryMatchInboundCircuitCountList' : { CONNECTION_EVENT },
'Entry2RelayOnAddressConnectionCountryMatchInboundCircuitCountList' : { CONNECTION_EVENT },
'NonEntry0RelayOnAddressConnectionCountryMatchInboundCircuitCountList' : { CONNECTION_EVENT },
'NonEntry1RelayOnAddressConnectionCountryMatchInboundCircuitCountList' : { CONNECTION_EVENT },
'NonEntry2RelayOnAddressConnectionCountryMatchInboundCircuitCountList' : { CONNECTION_EVENT },

'EntryConnectionCountryMatchOutboundCircuitCountList' : { CONNECTION_EVENT },
'NonEntryConnectionCountryMatchOutboundCircuitCountList' : { CONNECTION_EVENT },

'Entry0RelayOnAddressConnectionCountryMatchOutboundCircuitCountList' : { CONNECTION_EVENT },
'Entry1RelayOnAddressConnectionCountryMatchOutboundCircuitCountList' : { CONNECTION_EVENT },
'Entry2RelayOnAddressConnectionCountryMatchOutboundCircuitCountList' : { CONNECTION_EVENT },
'NonEntry0RelayOnAddressConnectionCountryMatchOutboundCircuitCountList' : { CONNECTION_EVENT },
'NonEntry1RelayOnAddressConnectionCountryMatchOutboundCircuitCountList' : { CONNECTION_EVENT },
'NonEntry2RelayOnAddressConnectionCountryMatchOutboundCircuitCountList' : { CONNECTION_EVENT },

# these counters depend on HSDir stored
# Keep versions separate
'HSDir2StoreCount' : { HSDIR_STORE_EVENT },
'HSDir3StoreCount' : { HSDIR_STORE_EVENT },
# HSDirStoreCount, for 2/3, Add/Reject
'HSDir2StoreAddCount' : { HSDIR_STORE_EVENT },
'HSDir3StoreAddCount' : { HSDIR_STORE_EVENT },
'HSDir2StoreRejectCount' : { HSDIR_STORE_EVENT },
'HSDir3StoreRejectCount' : { HSDIR_STORE_EVENT },

# HSDirStoreCount, for 2 only, ClientAuth
'HSDir2StoreClientAuthCount' : { HSDIR_STORE_EVENT },
'HSDir2StoreNoClientAuthCount' : { HSDIR_STORE_EVENT },
# HSDirStoreCount, for 2 only, Add, ClientAuth
'HSDir2StoreAddClientAuthCount' : { HSDIR_STORE_EVENT },
'HSDir2StoreAddNoClientAuthCount' : { HSDIR_STORE_EVENT },
'HSDir2StoreRejectClientAuthCount' : { HSDIR_STORE_EVENT },
'HSDir2StoreRejectNoClientAuthCount' : { HSDIR_STORE_EVENT },

# HSDirStoreCount, for each valid version, action, reason and
# optional have cached descriptor combination
'HSDir2StoreAddNewCount' : { HSDIR_STORE_EVENT },
'HSDir3StoreAddNewCount' : { HSDIR_STORE_EVENT },
'HSDir2StoreAddUpdatedCount' : { HSDIR_STORE_EVENT },
'HSDir3StoreAddUpdatedCount' : { HSDIR_STORE_EVENT },
# v2 only
'HSDir2StoreRejectDuplicateCount' : { HSDIR_STORE_EVENT },
# All other reasons imply HaveCached or NoCached
'HSDir2StoreRejectExpiredHaveCachedCount' : { HSDIR_STORE_EVENT },
'HSDir2StoreRejectExpiredNoCachedCount' : { HSDIR_STORE_EVENT },
'HSDir2StoreRejectFutureHaveCachedCount' : { HSDIR_STORE_EVENT },
'HSDir2StoreRejectFutureNoCachedCount' : { HSDIR_STORE_EVENT },
# Both versions
'HSDir2StoreRejectObsoleteCount' : { HSDIR_STORE_EVENT },
'HSDir3StoreRejectObsoleteCount' : { HSDIR_STORE_EVENT },
'HSDir2StoreRejectUnparseableCount' : { HSDIR_STORE_EVENT },
'HSDir3StoreRejectUnparseableCount' : { HSDIR_STORE_EVENT },

# HSDirStoreCount, for v2 only, and each valid action, reason, client auth and
# optional have cached descriptor combination
'HSDir2StoreAddNewClientAuthCount' : { HSDIR_STORE_EVENT },
'HSDir2StoreAddNewNoClientAuthCount' : { HSDIR_STORE_EVENT },
'HSDir2StoreAddUpdatedClientAuthCount' : { HSDIR_STORE_EVENT },
'HSDir2StoreAddUpdatedNoClientAuthCount' : { HSDIR_STORE_EVENT },
'HSDir2StoreRejectDuplicateClientAuthCount' : { HSDIR_STORE_EVENT },
'HSDir2StoreRejectDuplicateNoClientAuthCount' : { HSDIR_STORE_EVENT },
# All other reasons imply HaveCached or NoCached
# Unparseable descriptors have unknown Client Auth
'HSDir2StoreRejectExpiredHaveCachedClientAuthCount' : { HSDIR_STORE_EVENT },
'HSDir2StoreRejectExpiredHaveCachedNoClientAuthCount' : { HSDIR_STORE_EVENT },
'HSDir2StoreRejectExpiredNoCachedClientAuthCount' : { HSDIR_STORE_EVENT },
'HSDir2StoreRejectExpiredNoCachedNoClientAuthCount' : { HSDIR_STORE_EVENT },
'HSDir2StoreRejectFutureHaveCachedClientAuthCount' : { HSDIR_STORE_EVENT },
'HSDir2StoreRejectFutureHaveCachedNoClientAuthCount' : { HSDIR_STORE_EVENT },
'HSDir2StoreRejectFutureNoCachedClientAuthCount' : { HSDIR_STORE_EVENT },
'HSDir2StoreRejectFutureNoCachedNoClientAuthCount' : { HSDIR_STORE_EVENT },
'HSDir2StoreRejectObsoleteClientAuthCount' : { HSDIR_STORE_EVENT },
'HSDir2StoreRejectObsoleteNoClientAuthCount' : { HSDIR_STORE_EVENT },

# From here on, we just focus on the subcategories we're interested in
# To add extra subcategories, add the counter name here (and in the TS config)
# (No extra code is required in the Aggregator)

# v2 only, NoClientAuth only
'HSDir2StoreIntroPointHistogram' : { HSDIR_STORE_EVENT },
'HSDir2StoreAddIntroPointHistogram' : { HSDIR_STORE_EVENT },
'HSDir2StoreRejectIntroPointHistogram' : { HSDIR_STORE_EVENT },
'HSDir2StoreAddNewIntroPointHistogram' : { HSDIR_STORE_EVENT },

# Total Counts
# Both versions, but a different format
'HSDir2StoreIntroByteCount' : { HSDIR_STORE_EVENT },
'HSDir3StoreIntroByteCount' : { HSDIR_STORE_EVENT },
'HSDir2StoreAddIntroByteCount' : { HSDIR_STORE_EVENT },
'HSDir3StoreAddIntroByteCount' : { HSDIR_STORE_EVENT },
'HSDir2StoreRejectIntroByteCount' : { HSDIR_STORE_EVENT },
'HSDir3StoreRejectIntroByteCount' : { HSDIR_STORE_EVENT },
'HSDir2StoreAddNewIntroByteCount' : { HSDIR_STORE_EVENT },
'HSDir3StoreAddNewIntroByteCount' : { HSDIR_STORE_EVENT },
'HSDir2StoreAddUpdatedIntroByteCount' : { HSDIR_STORE_EVENT },
'HSDir3StoreAddUpdatedIntroByteCount' : { HSDIR_STORE_EVENT },
# v2 only
'HSDir2StoreClientAuthIntroByteCount' : { HSDIR_STORE_EVENT },
'HSDir2StoreNoClientAuthIntroByteCount' : { HSDIR_STORE_EVENT },

# Value Distribution Details
# Both versions, but a different format
'HSDir2StoreIntroByteHistogram' : { HSDIR_STORE_EVENT },
'HSDir3StoreIntroByteHistogram' : { HSDIR_STORE_EVENT },
'HSDir2StoreAddIntroByteHistogram' : { HSDIR_STORE_EVENT },
'HSDir3StoreAddIntroByteHistogram' : { HSDIR_STORE_EVENT },
'HSDir2StoreRejectIntroByteHistogram' : { HSDIR_STORE_EVENT },
'HSDir3StoreRejectIntroByteHistogram' : { HSDIR_STORE_EVENT },
'HSDir2StoreAddNewIntroByteHistogram' : { HSDIR_STORE_EVENT },
'HSDir3StoreAddNewIntroByteHistogram' : { HSDIR_STORE_EVENT },
# v2 only
'HSDir2StoreClientAuthIntroByteHistogram' : { HSDIR_STORE_EVENT },
'HSDir2StoreNoClientAuthIntroByteHistogram' : { HSDIR_STORE_EVENT },
'HSDir2StoreAddClientAuthIntroByteHistogram' : { HSDIR_STORE_EVENT },
'HSDir2StoreAddNoClientAuthIntroByteHistogram' : { HSDIR_STORE_EVENT },
'HSDir2StoreAddNewClientAuthIntroByteHistogram' : { HSDIR_STORE_EVENT },
'HSDir2StoreAddNewNoClientAuthIntroByteHistogram' : { HSDIR_STORE_EVENT },

# Total Counts
# Both versions, but a different format
'HSDir2StoreDescriptorByteCount' : { HSDIR_STORE_EVENT },
'HSDir3StoreDescriptorByteCount' : { HSDIR_STORE_EVENT },
'HSDir2StoreAddDescriptorByteCount' : { HSDIR_STORE_EVENT },
'HSDir3StoreAddDescriptorByteCount' : { HSDIR_STORE_EVENT },
'HSDir2StoreRejectDescriptorByteCount' : { HSDIR_STORE_EVENT },
'HSDir3StoreRejectDescriptorByteCount' : { HSDIR_STORE_EVENT },
'HSDir2StoreAddNewDescriptorByteCount' : { HSDIR_STORE_EVENT },
'HSDir3StoreAddNewDescriptorByteCount' : { HSDIR_STORE_EVENT },
'HSDir2StoreAddUpdatedDescriptorByteCount' : { HSDIR_STORE_EVENT },
'HSDir3StoreAddUpdatedDescriptorByteCount' : { HSDIR_STORE_EVENT },
# v2 only
'HSDir2StoreClientAuthDescriptorByteCount' : { HSDIR_STORE_EVENT },
'HSDir2StoreNoClientAuthDescriptorByteCount' : { HSDIR_STORE_EVENT },

# Value Distribution Details
# Both versions, but a different format
'HSDir2StoreDescriptorByteHistogram' : { HSDIR_STORE_EVENT },
'HSDir3StoreDescriptorByteHistogram' : { HSDIR_STORE_EVENT },
'HSDir2StoreAddDescriptorByteHistogram' : { HSDIR_STORE_EVENT },
'HSDir3StoreAddDescriptorByteHistogram' : { HSDIR_STORE_EVENT },
'HSDir2StoreRejectDescriptorByteHistogram' : { HSDIR_STORE_EVENT },
'HSDir3StoreRejectDescriptorByteHistogram' : { HSDIR_STORE_EVENT },
'HSDir2StoreAddNewDescriptorByteHistogram' : { HSDIR_STORE_EVENT },
'HSDir3StoreAddNewDescriptorByteHistogram' : { HSDIR_STORE_EVENT },
# v2 only
'HSDir2StoreClientAuthDescriptorByteHistogram' : { HSDIR_STORE_EVENT },
'HSDir2StoreNoClientAuthDescriptorByteHistogram' : { HSDIR_STORE_EVENT },
'HSDir2StoreAddClientAuthDescriptorByteHistogram' : { HSDIR_STORE_EVENT },
'HSDir2StoreAddNoClientAuthDescriptorByteHistogram' : { HSDIR_STORE_EVENT },
'HSDir2StoreAddNewClientAuthDescriptorByteHistogram' : { HSDIR_STORE_EVENT },
'HSDir2StoreAddNewNoClientAuthDescriptorByteHistogram' : { HSDIR_STORE_EVENT },

# v2 only
'HSDir2StoreUploadDelayTime' : { HSDIR_STORE_EVENT },
'HSDir2StoreAddUploadDelayTime' : { HSDIR_STORE_EVENT },
'HSDir2StoreRejectUploadDelayTime' : { HSDIR_STORE_EVENT },
'HSDir2StoreAddNewUploadDelayTime' : { HSDIR_STORE_EVENT },
'HSDir2StoreAddUpdatedUploadDelayTime' : { HSDIR_STORE_EVENT },

# v3 only
'HSDir3StoreRevisionHistogram' : { HSDIR_STORE_EVENT },
'HSDir3StoreAddRevisionHistogram' : { HSDIR_STORE_EVENT },
'HSDir3StoreRejectRevisionHistogram' : { HSDIR_STORE_EVENT },
'HSDir3StoreAddNewRevisionHistogram' : { HSDIR_STORE_EVENT },
'HSDir3StoreAddUpdatedRevisionHistogram' : { HSDIR_STORE_EVENT },

# the sanity check counter doesn't depend on any events
DEFAULT_DUMMY_COUNTER_NAME : set(),
}

def register_dynamic_counter(counter_name, counter_events):
    '''
    Register counter_name as a counter which uses the events in counter_events.
    If counter_name is already a registered counter, updates the list of events
    for counter.
    This should be called before the counters are checked:
    - in the Tally Server, early in refresh_config,
    - in PrivCountClient, early in check_start_config
      (PrivCountClient is a parent class of Data Collector and Share Keeper)
    Any event updates are applied the next time the data collector starts a
    collection phase.
    Logs a message and ignores unknown events.
    '''
    event_set = set()
    for event in counter_events:
        if event in get_valid_events():
            event_set.add(event)
        else:
            logging.warning("Ignoring unknown event {} for dynamic counter {}"
                            .format(event, counter_name))
    PRIVCOUNT_COUNTER_EVENTS[counter_name] = event_set

def get_valid_counters():
    '''
    Return a set containing the name of each privcount counter, in titlecase.
    (Or whatever the canonical case of the counter name is.)
    '''
    counter_set = set(PRIVCOUNT_COUNTER_EVENTS.keys())
    # we can't check case consistency, so just return the set
    return counter_set

def get_events_for_counter(counter):
    '''
    Return the set of events required by counter
    '''
    # when you add an event, but forget to update the table above,
    # you will get an error here
    event_set = PRIVCOUNT_COUNTER_EVENTS[counter]
    assert check_event_set_valid(event_set)
    return event_set

def get_events_for_counters(counter_list):
    '''
    Return the set of events required by at least one of the counters in
    counter_list.
    '''
    event_set = set()
    if counter_list is not None:
        for counter in counter_list:
            counter_events = get_events_for_counter(counter)
            event_set = event_set.union(counter_events)
    assert check_event_set_valid(event_set)
    return event_set

def get_events_for_known_counters():
    '''
    Return the set of events required by at least one of the counters we know
    about.
    '''
    return get_events_for_counters(PRIVCOUNT_COUNTER_EVENTS.keys())

def get_circuit_sample_events():
    '''
    Return the set of events affected by circuit_sample_rate.
    '''
    event_set = { CELL_EVENT,
                  BYTES_EVENT,
                  STREAM_EVENT,
                  CIRCUIT_EVENT,
                  # Not affected
                  #CONNECTION_EVENT,
                  #HSDIR_STORE_EVENT,
                  # Unused events
                  DNS_EVENT,
                  LEGACY_CIRCUIT_EVENT,
                  }
    return event_set

def is_circuit_sample_counter(counter):
    '''
    If counter uses an event affected by circuit_sample_rate, return True.
    Otherwise, return False.
    '''
    counter_events = get_events_for_counter(counter)
    circuit_sample_events = get_circuit_sample_events()
    common_events = counter_events.intersection(circuit_sample_events)
    return len(common_events) > 0

def are_events_expected(counter_list, relay_flag_list):
    '''
    Return True if we expect to receive regular events while collecting
    counter_list, on a relay with the consensus flags in relay_flag_list.
    relay_flag_list must be a list, not a string.
    Return False if we don't expect to receive events regularly.
    '''
    # It really does need to be a list
    if isinstance(relay_flag_list, (str, unicode)):
        relay_flag_list = relay_flag_list.split()
    # no counters
    if counter_list is None or len(counter_list) == 0:
        return False
    event_list = get_events_for_counters(counter_list)
    # no events: ZeroCount only
    if event_list is None or len(event_list) == 0:
        return False
    has_entry = "Guard" in relay_flag_list
    has_exit = "Exit" in relay_flag_list
    # relay_flag_list must be a list to avoid a substring match
    has_hsdir2 = "HSDir" in relay_flag_list
    has_hsdir3 = "HSDir3" in relay_flag_list
    for counter_name in counter_list:
        if has_entry and counter_name.startswith("Entry"):
            return True
        if has_exit and counter_name.startswith("Exit"):
            return True
        if has_hsdir2 and counter_name.startswith("HSDir2"):
            return True
        if has_hsdir3 and counter_name.startswith("HSDir3"):
            return True
    # no matching counters and flags
    return False

def check_counter_names(counters):
    '''
    Check that each counter's name is in the set of valid counter names.
    Returns False if any counter name is unknown, True if all are known.
    '''
    # sort names alphabetically, so the logs are in a sensible order
    for counter_name in sorted(counters.keys()):
        if counter_name not in get_valid_counters():
            logging.warning("counter name {} is unknown"
                            .format(counter_name))
            return False
    return True

def count_bins(counters):
    '''
    Returns the total number of bins in counters.
    '''
    return sum([len(counter_config['bins'])
                for counter_config in counters.values()])

def check_bins_config(bins, allow_unknown_counters=False):
    '''
    Check that bins are non-overlapping.
    Returns True if all bins are non-overlapping, and False if any overlap.
    If allow_unknown_counters is False, also check that all counter names are
    in the set of known counter names for this PrivCount version, returning
    False if there are any unknown counters.
    Raises an exception if any counter does not have bins, or if any bin does
    not have a lower and upper bound
    '''
    if not allow_unknown_counters:
        if not check_counter_names(bins):
            return False
    # sort names alphabetically, so the logs are in a sensible order
    for key in sorted(bins.keys()):
        # this sorts the bins by the first element in ascending order
        # (if the first elements are equal, the bins are sorted by the second
        # element)
        sorted_bins = sorted(bins[key]['bins'])
        prev_bin = None
        for bin in sorted_bins:
            # bins are an array [l, u, c], where c counts values such that:
            # l <= value < u
            # c is optional, and is ignored by this code
            l = bin[0]
            u = bin[1]
            # check for inverted bounds
            if l >= u:
                logging.warning("bin {} in counter {} will never count any values, because its lower bound is greater than or equal to its upper bound"
                                .format(bin, key))
                return False
            # make sure we have a bin to compare to
            if prev_bin is not None:
                prev_l = prev_bin[0]
                prev_u = prev_bin[1]
                # two sorted bins overlap if:
                # - their lower bounds are equal, or
                # - the upper bound of a bin is greater than the lower bound
                #   of the next bin
                if prev_l == l:
                    logging.warning("bin {} in counter {} overlaps bin {}: their lower bounds are equal"
                                    .format(prev_bin, key, bin))
                    return False
                elif prev_u > l:
                    logging.warning("bin {} in counter {} overlaps bin {}: the first bin's upper bound is greater than the second bin's lower bound"
                                    .format(prev_bin, key, bin))
                    return False
            prev_bin = bin
    return True

def check_sigmas_config(sigmas, allow_unknown_counters=False):
    '''
    Check that each sigma value in sigmas is valid.
    Returns True if all sigma values are valid, and False if any are invalid.
    If allow_unknown_counters is False, also check that all counter names are
    in the set of known counter names for this PrivCount version, returning
    False if there are any unknown counters.
    Raises an exception if any sigma value is missing.
    '''
    if not allow_unknown_counters:
        if not check_counter_names(sigmas):
            return False
    # sort names alphabetically, so the logs are in a sensible order
    for key in sorted(sigmas.keys()):
        if sigmas[key]['sigma'] < 0.0:
            logging.warning("invalid sigma for counter {}: less than zero".format(key))
            return False
    return True

def _extra_counter_keys(first, second):
    '''
    Return the extra counter keys in first that are not in second.
    '''
    return set(first.keys()).difference(second.keys())

def extra_counters(first, second, first_name, second_name, action_name):
    '''
    Return the extra counter keys in first that are not in second.
    Warn about taking action_name on any missing counters.
    '''
    extra_keys = _extra_counter_keys(first, second)
    # Log missing keys
    # sort names alphabetically, so the logs are in a sensible order
    for key in sorted(extra_keys):
        logging.info("{} counter '{}' because it has a {}, but no {}"
                     .format(action_name, key, first_name, second_name))

    return extra_keys

def _common_counter_keys(first, second):
    '''
    Return the set of counter keys shared by first and second.
    '''
    return set(first.keys()).intersection(second.keys())

def common_counters(first, second, first_name, second_name, action_name):
    '''
    Return the counter keys shared by first and second.
    Warn about taking action_name on any missing counters.
    '''
    # ignore the extra counters return values, we just want the logging
    extra_counters(first, second, first_name, second_name, action_name)
    extra_counters(second, first, second_name, first_name, action_name)

    # return common keys
    return _common_counter_keys(first, second)

def _skip_missing(counters, expected_subkey, detailed_source=None):
    '''
    Check that each key in counters has a subkey with the name expected_subkey.
    If any key does not have a subkey named expected_subkey, skip it and log a
    warning.
    If detailed_source is not None, use it to describe the counters.
    Otherwise, use expected_subkey.
    Returns a copy of counters with invalid keys skipped.
    '''
    if detailed_source is None:
        detailed_source = expected_subkey
    valid_counters = {}
    # sort names alphabetically, so the logs are in a sensible order
    for key in sorted(counters.keys()):
        if expected_subkey in counters[key]:
            valid_counters[key] = counters[key]
        else:
            logging.warning("ignoring counter '{}' because it is configured as a {} counter, but it does not have any {} value"
                            .format(key, detailed_source, expected_subkey))
    return valid_counters

def skip_missing_bins(bins, detailed_source=None):
    '''
    Check each key in bins has a bins list.
    If any key does not have a bins list, skip it and log a warning.
    Returns a copy of counters with invalid keys skipped.
    '''
    return _skip_missing(bins, 'bins', detailed_source)

def skip_missing_sigmas(sigmas, detailed_source=None):
    '''
    Check each key in sigmas has a sigma value.
    If any key does not have a sigma, skip it and log a warning.
    Returns a copy of counters with invalid keys skipped.
    '''
    return _skip_missing(sigmas, 'sigma')

def combine_counters(bins, sigmas):
    '''
    Combine the counters in bins and sigmas, excluding any counters that are
    missing from either bins or sigmas.
    Combine the keys and values from both bins and sigmas in the output
    counters, according to what the tally server is permitted to update.
    (Both bins and sigmas are configured at the tally server.)
    Return a dictionary containing the combined keys.
    '''
    # Remove invalid counters
    bins = skip_missing_bins(bins)
    sigmas = skip_missing_sigmas(sigmas)

    # we allow the tally server to update the set of counters
    # (we can't count keys for which we don't have both bins and sigmas)
    common_keys = common_counters(bins, sigmas, 'bins', 'sigma',
                                  'ignoring')

    counters_combined = {}
    for key in common_keys:
        # skip_missing_* ensures these exist
        assert 'bins' in bins[key]
        assert 'sigma' in sigmas[key]
        # Use the values from the sigmas
        counters_combined[key] = deepcopy(sigmas[key])
        # Except for the bin values, which come from bins
        # we allow the tally server to update the bin widths
        counters_combined[key]['bins'] = deepcopy(bins[key]['bins'])
    return counters_combined

def check_combined_counters(bins, sigmas):
    '''
    Sanity check bins against sigmas.
    Returns False if:
      - the set of counters in bins and sigmas is not the same, or
      - any counter is missing bins, or
      - any counter is missing a sigma, or
      - any counter is duplicated.
    '''
    combined_counters = combine_counters(bins, sigmas)
    return (len(combined_counters) == len(bins) and
            len(combined_counters) == len(sigmas))

def check_counters_config(bins, sigmas, allow_unknown_counters=False):
    '''
    Sanity check bins and sigmas individually.
    Check that bins and sigmas have the same set of counters.
    If allow_unknown_counters is False, also check that all counter names are
    in the set of known counter names for this PrivCount version.
    '''
    return (check_bins_config(bins,
                          allow_unknown_counters=allow_unknown_counters) and
            check_sigmas_config(sigmas,
                          allow_unknown_counters=allow_unknown_counters) and
            check_combined_counters(bins, sigmas))

def float_representation_accuracy():
    '''
    When converting an exact number to a python float, the maximum possible
    proportional change in the value of the float.
    For the exact number n, converting n to a float could change the value by
    at most +/- n * float_representation_accuracy().
    Returns a floating point number representing the maximum relative increase
    or decrease in the value of the original exact number.
    '''
    # When converting an exact value to a python float, the maximum possible
    # proportional change is half the distance between one float value and the
    # next largest or smallest float value.
    # Conventiently, the distance between adjacent floats is at most the float
    # epsilon multiplied by the value of the float, as the distance between
    # adjacent floats scales as they get larger or smaller.
    # On most platforms, the float epsilon is 2 ** -53.
    return sys.float_info.epsilon/2.0

def float_string_accuracy():
    '''
    When converting a python float to a string and back, the maximum possible
    proportional change in the value of the float.
    For the float f, converting f to a string and back could change the value
    by at most +/- f * float_string_accuracy().
    Returns a floating point number representing the maximum relative increase
    or decrease in the value of the original float.
    '''
    # sys.float_info.dig is the number of significant figures that are
    # guaranteed to be preserved when converting a float to a string and
    # then back to a float (PrivCount does this when sending sigma between
    # the TS and the SKs/DCs).
    # This is based on python's float repr() rule, introduced in versions 2.7
    # and 3.1:
    # Python "displays a value based on the shortest decimal fraction that
    # rounds correctly back to the true binary value"
    # On most 32 and 64-bit platforms, sys.float_info.dig is 15 digits.
    # Therefore, the maximum change in value that can occur is the 15th digit
    # (of least significance) changing by +/- 1.
    # But we can't just multiply the original value by 10 ** -15, because
    # the (significand of the) float can have any value in [0.1, 0.999...].
    # Therefore, we need to multiply the tolerance by another 10x.
    # This gives us a tolerance of 10 ** -14 on most systems.
    return 10.0 ** (-sys.float_info.dig + 1)

def float_accuracy():
    '''
    The maximum proportional change in an exact value when converted to a
    float, then a string, then back to a float.
    For the exact number n, converting n to a float then string then float
    could change the value by at most +/- n * float_accuracy().
    Returns a floating point number representing the maximum relative increase
    or decrease in the value of the original exact number.
    '''
    # If the inaccuracies are both in the same direction, the total inaccuracy
    # is the sum of all inaccuracies
    return float_representation_accuracy() + float_string_accuracy()

class CollectionDelay(object):
    '''
    Ensures a configurable delay between rounds with different noise
    allocations.
    Usage:
    (the SKs must enforce these checks for the protocol to be secure
     the TS does these checks for convenience, the DCs for defence in depth)
    TS: configures round
        uses get_next_round_start_time() for status updates
        checks round_start_permitted() before starting collection
    DC: checks round_start_permitted() before sending blinding shares
    SK: checks round_start_permitted() before accepting blinding shares
    (round runs)
    DC: set_delay_for_stop() when round stops and counters are sent
    SK: set_delay_for_stop() when round stops and blinding shares are sent
    TS: set_delay_for_stop() when round ends successfully
    (repeat for next round, if TS has continue set in its config)
    '''

    def __init__(self):
        '''
        Initialise the noise allocations and times required to track collection
        delays.
        '''
        # The earliest noise allocation in a series of equivalent noise
        # allocations
        self.starting_noise_allocation = None
        # The end time of the successful round to use an equivalent allocation
        self.last_round_end_time = None

    DEFAULT_SIGMA_DECREASE_TOLERANCE = DEFAULT_SIGMA_TOLERANCE

    @staticmethod
    def sigma_change_needs_delay(
            previous_sigma, proposed_sigma,
            tolerance=DEFAULT_SIGMA_DECREASE_TOLERANCE,
            logging_label=None):
        '''
        Check if there should be a delay between rounds using the previous
        and proposed sigma values for the same counter.
        A counter can use two sigma values without a delay between them if:
        - The values are equal (within a small tolerance), or
        - The proposed value is greater than the previous value.
        Returns True if the sigma values need a delay, False if they do not.
        '''
        assert previous_sigma >= 0
        assert proposed_sigma >= 0
        assert tolerance >= 0
        if proposed_sigma >= previous_sigma:
            # the sigma has increased: no delay required
            return False
        elif previous_sigma - proposed_sigma <= tolerance:
            # the sigma has decreased, but not by enough to matter
            return False
        # the sigma has decreased too much - enforce a delay
        if logging_label is not None:
            logging.warning("Delaying round: proposed sigma %.2g is less than previous sigma %.2g, and not within tolerance %.2g, in counter %s",
                            proposed_sigma,
                            previous_sigma,
                            tolerance,
                            logging_label)
        return True

    @staticmethod
    def noise_change_needs_delay(
            previous_allocation, proposed_allocation,
            tolerance=DEFAULT_SIGMA_DECREASE_TOLERANCE):
        '''
        Check if there should be a delay between rounds using the previous
        and proposed noise allocations.
        Two allocations can be used without a delay between them if:
        - They have the same keys, and
        - The sigma values for those keys do not need a delay, using the
          acceptable sigma decrease tolerance.
        Returns True if the allocations need a delay, False if they do not.
        '''
        # There must be an allocation for a valid round
        assert proposed_allocation is not None
        assert tolerance >= 0
        # No delay for the first round
        if previous_allocation is None:
            return False

        # Ignore and log missing sigmas
        previous_sigmas = skip_missing_sigmas(
            previous_allocation['counters'],
            'proposed sigma')
        proposed_sigmas = skip_missing_sigmas(
            proposed_allocation['counters'],
            'proposed sigma')

        # Check that we have the same set of counters
        common_sigmas = common_counters(previous_sigmas, proposed_sigmas,
                                        'previous sigma', 'proposed sigma',
                                        'can''t compare sigmas on')
        if len(common_sigmas) != len(previous_sigmas):
            return True
        if len(common_sigmas) != len(proposed_sigmas):
            return True

        # check the sigma values are the same
        for key in sorted(common_sigmas):
<<<<<<< HEAD
            if CollectionDelay.sigma_change_needs_delay(previous_sigmas[key],
                                                        proposed_sigmas[key],
                                                        tolerance=tolerance,
                                                        logging_label=key):
=======
            if CollectionDelay.sigma_change_needs_delay(
                previous_sigmas[key]['sigma'],
                proposed_sigmas[key]['sigma'],
                tolerance,
                key):
>>>>>>> 8f3c08cd
                return True
        return False

    def get_next_round_start_time(
            self, noise_allocation, delay_period,
            max_client_rtt=0.0,
            always_delay=False,
            tolerance=DEFAULT_SIGMA_DECREASE_TOLERANCE):
        '''
        Return the earliest time at which a round with noise allocation could
        start, where delay_period is the configurable delay.
        If always_delay is True, always delay the round by delay_period.
        (This is intended for use while testing.)
        max_client_rtt is the maximum client RTT of all clients (only used by
        the Tally Server).
        tolerance is the acceptable sigma decrease.
        '''
        # there must be a configured delay_period (or a default must be used)
        assert delay_period >= 0
        assert always_delay is not None
        # there must be a noise allocation for the next round
        assert noise_allocation is not None
        assert tolerance >= 0

        noise_change_delay = self.noise_change_needs_delay(
                                      self.starting_noise_allocation,
                                      noise_allocation,
                                      tolerance=tolerance)
        needs_delay = always_delay or noise_change_delay

        if noise_change_delay:
            # if there was a change, there must have been a previous allocation
            assert self.starting_noise_allocation

        if self.last_round_end_time is None:
            # a delay is meaningless, there have been no previous successful
            # rounds
            # we can start any time
            return 0
        elif needs_delay:
            # if there was a previous round, and we need to delay after it,
            # there must have been an end time for that round
            next_start_time = self.last_round_end_time + delay_period + max_client_rtt
            return next_start_time
        else:
            # we can start any time after the last round ended
            return self.last_round_end_time

    def round_start_permitted(
            self, noise_allocation, start_time, delay_period,
            max_client_rtt=0.0,
            always_delay=False,
            tolerance=DEFAULT_SIGMA_DECREASE_TOLERANCE,
            logging_function=logging.debug):
        '''
        Check if we are permitted to start a round with noise allocation
        at start time, with the configured delay_period and max_client_rtt.
        If always_delay is True, always delay the round by delay_period.
        (This is intended for use while testing.)
        max_client_rtt is the maximum client RTT of all clients (only used by
        the Tally Server).
        tolerance is the acceptable sigma decrease.
        Return True if starting the round is permitted.
        If it is not, return False, and log a message using logging_function.
        '''
        # there must be a start time
        assert start_time is not None
        # all the other assertions are in this function
        next_start_time = self.get_next_round_start_time(noise_allocation,
                                                         delay_period,
                                                         max_client_rtt=max_client_rtt,
                                                         always_delay=always_delay,
                                                         tolerance=tolerance)
        if start_time >= next_start_time:
            return True
        else:
            if always_delay:
                delay_reason = "we are configured to always delay"
            else:
                delay_reason = "noise allocation changed"
            logging_function("Delaying round for %s because %s",
                             format_delay_time_until(next_start_time,
                                                     'until'),
                             delay_reason)
            return False

    def set_delay_for_stop(
            self, round_successful, noise_allocation, start_time, end_time,
            delay_period,
            max_client_rtt=0.0,
            always_delay=False,
            tolerance=DEFAULT_SIGMA_DECREASE_TOLERANCE):
        '''
        Called when a round ends.
        If the new noise allocation is not equivalent to the stored noise,
        update the stored noise. Update the stored last round end time.
        No updates are performed for failed rounds.
        Log a warning if it appears that the round was started too early.
        (This can also occur if the config is changed mid-round.)
        If always_delay is True, assume the round was delayed, regardless of
        the noise allocation. (This is intended for use while testing.)
        max_client_rtt is the maximum client RTT of all clients (only used by
        the Tally Server).
        tolerance is the acceptable sigma decrease.
        '''
        # make sure we haven't violated our own preconditions
        assert round_successful is not None
        assert noise_allocation is not None
        assert start_time < end_time
        assert delay_period >= 0
        assert always_delay is not None
        assert tolerance >= 0
        # did we forget to check if we needed to delay this round?
        # warn, because this can happen if the delay is reconfigured,
        # or if another node fails a round because it starts sooner than its
        # configured delay, or if the Tally server asks for results twice
        if not self.round_start_permitted(noise_allocation,
                                          start_time,
                                          delay_period,
                                          max_client_rtt=max_client_rtt,
                                          always_delay=always_delay,
                                          tolerance=tolerance):
            expected_start = self.get_next_round_start_time(noise_allocation,
                                                            delay_period,
                                                            max_client_rtt=max_client_rtt,
                                                            always_delay=always_delay,
                                                            tolerance=tolerance)
            status = "successfully" if round_successful else "failed and"
            logging.warning("Round that just {} stopped was started {} before enforced delay elapsed. Round started {}, expected start {}."
                            .format(status,
                                    format_period(expected_start - start_time),
                                    format_elapsed_time_since(start_time,
                                                              'at'),
                                    format_elapsed_time_since(expected_start,
                                                              'at')))
        if round_successful:
            # The end time is always updated
            self.last_round_end_time = end_time
            if self.starting_noise_allocation is None or always_delay:
                # It's the first noise allocation this run, or it's a
                # noise allocation for which we've delayed collection
                self.starting_noise_allocation = noise_allocation
            elif not self.noise_change_needs_delay(
                              self.starting_noise_allocation,
                              noise_allocation,
                              tolerance=tolerance):
                # The latest noise allocation could have been used immediately
                # after the starting noise allocation.
                # Keep the starting noise allocation, so that a TS can't
                # gradually decrease the noise each round
                pass
            else:
                # It's a noise allocation from a successful round, and it's
                # different enough from the starting allocation. Assume we
                # waited for the enforced delay before the round started.
                self.starting_noise_allocation = noise_allocation

def noise(sigma, sum_of_sq, p_exit):
    '''
    Sample noise from a gussian distribution
    the distribution is over +/- sigma, scaled by the noise weight, which is
    calculated from the exit probability p_exit, and the overall sum_of_sq
    bandwidth
    returns a floating-point value between +sigma and -sigma, scaled by
    noise_weight
    '''
    sigma_i = p_exit * sigma / sqrt(sum_of_sq)
    # the noise needs to be cryptographically secure, because knowing the RNG
    # state could allow an adversary to remove the noise
    random_sample = SystemRandom().gauss(0, sigma_i)
    return random_sample

def sample(modulus):
    '''
    Sample a uniformly distributed value from the SystemRandom CSPRNG
    (uses rejection sampling to avoid bias)
    returns a long uniformly distributed in [0, modulus)
    '''
    # sanitise input
    modulus = long(modulus)
    assert modulus > 0
    # to get values up to modulus-1, we need this many bits
    sample_bit_count = (modulus-1).bit_length()
    # handle the case where modulus is 1
    if sample_bit_count == 0:
        sample_bit_count = 1
    # check the bit count is sane
    assert modulus <= 2L**sample_bit_count
    assert modulus >= 2L**(sample_bit_count-1)
    ## Unbiased sampling through rejection sampling
    while True:
        # sample that many bits
        v = SystemRandom().getrandbits(sample_bit_count)
        assert v >= 0
        assert v < 2L**sample_bit_count
        # the maximum rejection rate is 1 in 2, when modulus is 2**N + 1
        if 0L <= v < modulus:
            break
    return v

def sample_randint(a, b):
    """
    Like random.randint(), returns a random long N such that a <= N <= b.
    """
    return a + sample(b - a + 1)

def derive_blinding_factor(secret, modulus, positive=True):
    '''
    Calculate a blinding factor less than modulus, based on secret
    If secret is None, sample a blinding factor and return it
    When positive is True, returns the blinding factor, and when positive is
    False, returns the unblinding factor (the inverse value mod modulus)
    Typically called as:
      blinding   = derive_blinding_factor(None,     counter_modulus(), True)
      unblinding = derive_blinding_factor(blinding, counter_modulus(), False)
    '''
    # sanitise input
    modulus = long(modulus)
    if secret is None:
        v = sample(modulus)
    else:
        # sanitise input
        v = long(secret)
    assert v < modulus
    s0 = v if positive else modulus - v
    return s0

def adjust_count_signed(count, modulus):
    '''
    Adjust the unsigned 0 <= count < modulus, returning a signed integer
    For odd  modulus, returns { -modulus//2, ... , 0, ... , modulus//2 }
    For even modulus, returns { -modulus//2, ... , 0, ... , modulus//2 - 1 }
    The smallest positive values >= modulus//2 [- 1] become the largest
    negative values
    This is the inverse operation of x % modulus, when x is in the appropriate
    range (x % modulus always returns a positive integer when modulus is
    positive)
    '''
    # sanitise input
    count = long(count)
    modulus = long(modulus)
    # sanity check input
    assert count < modulus
    # When implementing this adjustment,
    # { 0, ... , (modulus + 1)//2 - 1}  is interpreted as that value,
    # { (modulus + 1)//2, ... , modulus - 1 } is interpreted as
    # that value minus modulus, or
    # { (modulus + 1)//2 - modulus, ... , modulus - 1 - modulus }
    #
    # For odd modulus, (modulus + 1)//2 rounds up to modulus//2 + 1, so the
    # positive case simplifies to:
    # { 0, ... , modulus//2 + 1 - 1 }
    # { 0, ... , modulus//2 }
    # and because modulus == modulus//2 + modulus//2 + 1 for odd modulus, the
    # negative case simplifies to:
    # { modulus//2 + 1 - modulus//2 - modulus//2 - 1, ... ,
    #   modulus - 1 - modulus}
    # { -modulus//2, ... , -1 }
    # Odd modulus has the same number of values above and below 0:
    # { -modulus//2, ... , 0, ... , modulus//2 }
    #
    # For even modulus, (modulus+1)//2 rounds down to modulus//2, so the
    # positive case simplifies to:
    # { 0, ... , modulus//2 - 1 }
    # and because modulus == modulus//2 + modulus//2 for even modulus, the
    # negative case simplifies to:
    # { modulus//2 - modulus//2 - modulus//2, ... , modulus - 1 - modulus}
    # { -modulus//2, ... , -1 }
    # Even modulus has the 1 more value below 0 than above it:
    # { -modulus//2, ... , 0, ... , modulus//2 - 1 }
    # This is equivalent to signed two's complement, if modulus is an integral
    # power of two
    if count >= ((modulus + 1L) // 2L):
        signed_count = count - modulus
    else:
        signed_count = count
    # sanity check output
    assert signed_count >= -modulus//2L
    if modulus % 2L == 1L:
        # odd case
        assert signed_count <= modulus//2L
    else:
        # even case
        assert signed_count <= modulus//2L - 1L
    return signed_count

class SecureCounters(object):
    '''
    securely count any number of labels
    counters should be in the form like this:
    {
      'CircuitCellsInOutRatio': {
        'bins':
        [
          [0.0, 0.1],
          [0.1, 0.25],
          [0.25, 0.5],
          [0.5, 0.75],
          [0.75, 0.9],
          [0.9, 1.0],
          [1.0, float('inf')],
        ],
        'sigma': 2090007.68996
      },
      'EntryCircuitInboundCellCount': {
        'bins':
        [
          [0.0, 512.0],
          [512.0, 1024.0],
          [1024.0, 2048.0],
          [2048.0, 4096.0],
          [4096.0, float('inf')],
        ],
        'sigma': 2090007.68996
      }
    }
    All of data collectors, share keepers, and tally server use this to store
    counters.
    It is used approximately like this:

    data collector:
    init(), generate_blinding_shares(), detach_blinding_shares(),
    generate_noise(), increment()[repeated],
    detach_counts()
    the blinding shares are sent to each share keeper
    the counts are sent to the tally server at the end

    share keeper:
    init(), import_blinding_share()[repeated], detach_counts()
    import..() uses the shares from each data collector
    the counts are sent to the tally server at the end

    tally server:
    init(), tally_counters(), detach_counts()
    tally..() uses the counts received from all of the data collectors and
    share keepers
    this produces the final, unblinded, noisy counts of the privcount process

    see privcount/test/test_counters.py for some test cases
    '''

    def __init__(self, counters, modulus, require_generate_noise=True):
        '''
        deepcopy counters and initialise each counter to 0L
        cast modulus to long and store it
        If require_generate_noise is True, assert if we did not add noise
        before detaching the counters
        '''
        self.counters = deepcopy(counters)
        self.modulus = long(modulus)
        self.shares = None
        self.is_noise_pending = require_generate_noise

        # initialize all counters to 0L
        # counters use unlimited length integers to avoid overflow
        for key in self.counters:
            assert('bins' in self.counters[key])
            for item in self.counters[key]['bins']:
                assert len(item) == 2
                # bin is now, e.g.: [0.0, 512.0, 0L] for bin_left, bin_right,
                # count
                item.append(0L)

        # take a copy of the zeroed counters to use when generating blinding
        # factors
        self.zero_counters = deepcopy(self.counters)

    def _check_counter(self, counter):
        '''
        Check that the keys and bins in counter match self.counters
        Also check that each bin has a count.
        If these checks pass, return True. Otherwise, return False.
        '''
        for key in self.counters:
            if key not in counter:
                return False
            # disregard sigma, it's only required at the data collectors
            if 'bins' not in counter[key]:
                return False
            num_bins = len(self.counters[key]['bins'])
            if num_bins == 0:
                return False
            if num_bins != len(counter[key]['bins']):
                return False
            for i in xrange(num_bins):
                tally_item = counter[key]['bins'][i]
                if len(tally_item) != 3:
                    return False
        return True

    def _derive_all_counters(self, blinding_factors, positive):
        '''
        If blinding_factors is None, generate and apply a counters structure
        containing uniformly random blinding factors.
        Otherwise, apply the passed blinding factors.
        If positive is True, apply blinding factors. Otherwise, apply
        unblinding factors.
        Returns the applied (un)blinding factors, or None on error.
        '''
        # if there are no blinding_factors, initialise them to zero
        generate_factors = False
        if blinding_factors is None:
            blinding_factors = deepcopy(self.zero_counters)
            generate_factors = True

        # validate that the counter data structures match
        if not self._check_counter(blinding_factors):
            return None

        # determine the blinding factors
        for key in blinding_factors:
            for item in blinding_factors[key]['bins']:
                if generate_factors:
                    original_factor = None
                else:
                    original_factor = long(item[2])
                blinding_factor = derive_blinding_factor(original_factor,
                                                         self.modulus,
                                                         positive=positive)
                item[2] = blinding_factor

        # add the blinding factors to the counters
        self._tally_counter(blinding_factors)

        # return the applied blinding factors
        return blinding_factors

    def _blind(self):
        '''
        Generate and apply a counters structure containing uniformly random
        blinding factors.
        Returns the generated blinding factors.
        '''
        generated_counters = self._derive_all_counters(None, True)
        # since we generate blinding factors based on our own inputs, a
        # failure here is a programming bug
        assert generated_counters is not None
        return generated_counters

    def _unblind(self, blinding_factors):
        '''
        Generate unblinding factors from blinding_factors, and apply them to
        self.counters.
        Returns the applied unblinding factors.
        '''
        # since we generate unblinding factors based on network input, a
        # failure here should be logged, and the counters ignored
        return self._derive_all_counters(blinding_factors, False)

    def generate_blinding_shares(self, uids):
        '''
        Generate and apply blinding factors for each counter and share keeper
        uid.
        '''
        self.shares = {}
        for uid in uids:
            # add blinding factors to all of the counters
            blinding_factors = self._blind()
            # the caller can add additional annotations to this dictionary
            self.shares[uid] = {'secret': blinding_factors, 'sk_uid': uid}

    def generate_noise(self, noise_weight):
        '''
        Generate and apply noise for each counter.
        '''
        # generate noise for each counter independently
        noise_values = deepcopy(self.zero_counters)
        for key in noise_values:
            for item in noise_values[key]['bins']:
                sigma = noise_values[key]['sigma']
                sampled_noise = noise(sigma, 1, noise_weight)
                # exact halfway values are rounded towards even integers
                # values over 2**53 are not integer-accurate
                # but we don't care, because it's just noise
                item[2] = long(round(sampled_noise))

        # add the noise to each counter
        self._tally_counter(noise_values)
        self.is_noise_pending = False

    def detach_blinding_shares(self):
        '''
        Deletes this class' reference to self.shares.
        Does not securely delete, as python does not have secure delete.
        Detaches and returns the value of self.shares.
        Typically, the caller then uses encrypt() on the returned shares.
        '''
        shares = self.shares
        # TODO: secure delete
        # del only deletes the reference binding
        # deallocation is implementation-dependent
        del self.shares
        self.shares = None
        return shares

    def import_blinding_share(self, share):
        '''
        Generate and apply reverse blinding factors to all of the counters.
        If encrypted, these blinding factors must be decrypted and decoded by
        the caller using decrypt(), before calling this function.
        Returns True if unblinding was successful, and False otherwise.
        '''
        unblinding_factors = self._unblind(share['secret'])
        if unblinding_factors is None:
            return False
        return True


    SINGLE_BIN = float('nan')
    '''
    A placeholder for the bin value of a counter with a single bin.
    This constant must be outside the range of every possible counter.
    '''

    @staticmethod
    def is_single_bin_value(value):
        if isnan(SecureCounters.SINGLE_BIN):
            return isnan(value)
        else:
            return SecureCounters.SINGLE_BIN == value

    @staticmethod
    def is_in_bin(bin_min, bin_max, bin_value):
        '''
        Is bin_value between bin_min and bin_max?
        bin_min is always inclusive. bin_max is exclusive, except when it is
        inf, it includes inf.
        '''
        # make everything float for consistent comparisons
        bin_min = float(bin_min)
        bin_max = float(bin_max)
        bin_value = float(bin_value)
        if bin_value >= bin_min:
            # any value is <= inf, so we don't need to check if bin_value is inf
            if bin_value < bin_max or bin_max == float('inf'):
                return True
        return False

    def increment(self, counter_name, bin=SINGLE_BIN, inc=1):
        '''
        Increment a bin in counter counter_name by inc.
        Uses is_in_bin() to work out which bin to increment.
        Example:
            secure_counters.increment('ExampleHistogram',
                                      bin=25,
                                      inc=1)

        If there is only one bin for the counter, you must pass SINGLE_BIN
        for bin:
            secure_counters.increment('ExampleCount',
                                      bin=SINGLE_BIN,
                                      inc=1)
        '''
        if self.counters is not None and counter_name in self.counters:
            # You must pass SINGLE_BIN if counter_name is a single bin
            if len(self.counters[counter_name]['bins']) == 1:
                assert(SecureCounters.is_single_bin_value(bin))
                bin = 1.0
            else:
                assert(not SecureCounters.is_single_bin_value(bin))
                bin = float(bin)
            for item in self.counters[counter_name]['bins']:
                if SecureCounters.is_in_bin(item[0], item[1], bin):
                    item[2] = ((long(item[2]) + long(inc))
                               % self.modulus)

    def _tally_counter(self, counter):
        if self.counters == None:
            return False

        # validate that the counter data structures match
        if not self._check_counter(counter):
            return False

        # ok, the counters match
        for key in self.counters:
            num_bins = len(self.counters[key]['bins'])
            for i in xrange(num_bins):
                tally_bin = self.counters[key]['bins'][i]
                tally_bin[2] = ((long(tally_bin[2]) +
                                 long(counter[key]['bins'][i][2]))
                                % self.modulus)

        # success
        return True

    def tally_counters(self, counters):
        # first add up all of the counters together
        for counter in counters:
            if not self._tally_counter(counter):
                return False
        # now adjust so our tally can register negative counts
        # (negative counts are possible if noise is negative)
        for key in self.counters:
            for tally_bin in self.counters[key]['bins']:
                tally_bin[2] = adjust_count_signed(tally_bin[2], self.modulus)
        return True

    def detach_counts(self):
        '''
        Asserts if we needed to add noise, and didn't add it
        '''
        assert not self.is_noise_pending
        counts = self.counters
        self.counters = None
        return counts


"""
def prob_exit(consensus_path, my_fingerprint, fingerprint_pool=None):
    '''
    this func is currently unused
    if it becomes used later, we must add stem as a required python library
    '''
    from stem.descriptor import parse_file

    if fingerprint_pool == None:
        fingerprint_pool = [my_fingerprint]

    net_status = next(parse_file(consensus_path, document_handler='DOCUMENT', validate=False))
    DW = float(net_status.bandwidth_weights['Wed'])/10000
    EW = float(net_status.bandwidth_weights['Wee'])/10000

    # we must use longs here, because otherwise sum_of_sq_bw can overflow on
    # platforms where python has 32-bit ints
    # (on these platforms, this happens when router_entry.bandwidth > 65535)
    my_bandwidth, DBW, EBW, sum_of_sq_bw = 0L, 0L, 0L, 0L

    if my_fingerprint in net_status.routers:
        my_bandwidth = net_status.routers[my_fingerprint].bandwidth

    for (fingerprint, router_entry) in net_status.routers.items():
        if fingerprint not in fingerprint_pool or 'BadExit' in router_entry.flags:
            continue

        if 'Guard' in router_entry.flags and 'Exit' in router_entry.flags:
            DBW += router_entry.bandwidth
            sum_of_sq_bw += router_entry.bandwidth**2

        elif 'Exit' in router_entry.flags:
            EBW += router_entry.bandwidth
            sum_of_sq_bw += router_entry.bandwidth**2

    TEWBW = DBW*DW + EBW*EW
    prob = my_bandwidth/TEWBW
    sum_of_sq = sum_of_sq_bw/(TEWBW**2)
    return prob, sum_of_sq
"""<|MERGE_RESOLUTION|>--- conflicted
+++ resolved
@@ -1796,18 +1796,11 @@
 
         # check the sigma values are the same
         for key in sorted(common_sigmas):
-<<<<<<< HEAD
-            if CollectionDelay.sigma_change_needs_delay(previous_sigmas[key],
-                                                        proposed_sigmas[key],
-                                                        tolerance=tolerance,
-                                                        logging_label=key):
-=======
             if CollectionDelay.sigma_change_needs_delay(
                 previous_sigmas[key]['sigma'],
                 proposed_sigmas[key]['sigma'],
-                tolerance,
-                key):
->>>>>>> 8f3c08cd
+                tolerance=tolerance,
+                logging_label=key):
                 return True
         return False
 
