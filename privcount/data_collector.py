import os
import logging
import math
import string
import cPickle as pickle

from time import time
from copy import deepcopy
from base64 import b64decode

from protocol import PrivCountClientProtocol, TorControlClientProtocol
from tally_server import log_tally_server_status
<<<<<<< HEAD
from util import SecureCounters, TrafficModel, log_error, get_public_digest_string, load_public_key_string, encrypt
=======
from util import SecureCounters, log_error, get_public_digest_string, load_public_key_string, encrypt, format_delay_time_wait, format_last_event_time_since, normalise_path, counter_modulus, add_counter_limits_to_config
>>>>>>> 417a21f1

import yaml

from twisted.internet import task, reactor, ssl
from twisted.internet.protocol import ReconnectingClientFactory

# using reactor: pylint: disable=E1101
# method docstring missing: pylint: disable=C0111
# line too long: pylint: disable=C0301

class DataCollector(ReconnectingClientFactory):
    '''
    receive key share data from the DC message receiver
    keep the shares during collection epoch
    send the shares to the TS at end of epoch
    '''

    def __init__(self, config_filepath):
        self.config_filepath = normalise_path(config_filepath)
        self.config = None
        self.aggregator = None
        self.aggregator_defer_id = None
        self.context = {}

    def buildProtocol(self, addr):
        return PrivCountClientProtocol(self)

    def startFactory(self):
        # TODO
        return
        # load any state we may have from a previous run
        state_filepath = normalise_path(self.config['state'])
        if os.path.exists(state_filepath):
            with open(state_filepath, 'r') as fin:
                state = pickle.load(fin)
                self.aggregator = state['aggregator']
                self.aggregator_defer_id = state['aggregator_defer_id']

    def stopFactory(self):
        # TODO
        return
        state_filepath = normalise_path(self.config['state'])
        if self.aggregator is not None:
            # export everything that would be needed to survive an app restart
            state = {'aggregator': self.aggregator, 'aggregator_defer_id': self.aggregator_defer_id}
            with open(state_filepath, 'w') as fout:
                pickle.dump(state, fout)

    def run(self):
        # load iniital config
        self.refresh_config()
        if self.config is None:
            logging.critical("cannot start due to error in config file")
            return

        # connect to the tally server, register, and wait for commands
        self.do_checkin()
        reactor.run()

    def get_status(self): # called by protocol
        status = {'type':'DataCollector', 'name':self.config['name'],
                  'state': 'active' if self.aggregator is not None else 'idle'}
        # store the latest context, so we have it even when the aggregator goes away
        if self.aggregator is not None:
            self.context.update(self.aggregator.get_context())
        # and include the latest context values in the status
        status.update(self.context)
        return status

    def set_server_status(self, status): # called by protocol
        log_tally_server_status(status)

    def do_checkin(self): # called by protocol
        self.refresh_config()
        # turn on reconnecting mode and reset backoff
        self.resetDelay()
        ts_ip = self.config['tally_server_info']['ip']
        ts_port = self.config['tally_server_info']['port']
        logging.info("checking in with TallyServer at {}:{}".format(ts_ip, ts_port))
        reactor.connectSSL(ts_ip, ts_port, self, ssl.ClientContextFactory()) # pylint: disable=E1101

    def do_start(self, config): # called by protocol
        '''
        start the node running
        return None if failure, otherwise json will encode result
        '''
        if 'sharekeepers' not in config or 'counters' not in config:
            return None
        # if we are still running from a previous incarnation, we need to stop first
        if self.aggregator is not None:
            return None

        ts_counters, dc_counters = deepcopy(config['counters']), deepcopy(self.config['counters'])

        # we keep our local config for which keys we are counting and the sigmas for noise
        # we allow the tally server to update only the bin widths for each counter
        for key in ts_counters:
            if key in dc_counters and 'bins' in ts_counters[key]:
                dc_counters[key]['bins'] = deepcopy(ts_counters[key]['bins'])

        # we cant count keys for which we don't have configured bins
        for key in dc_counters:
            if 'bins' not in dc_counters[key]:
                logging.warning("skipping counter '{}' because we do not have any bins configured".format(key))
                dc_counters.pop(key, None)

        # we require that only the configured share keepers be used in the collection phase
        # because we must be able to encrypt messages to them
        expected_sk_digests = set()
        for digest in self.config['share_keepers']:
            expected_sk_digests.add(digest)

        # verify that we have the public cert for each share keeper that the TS wants to use
        digest_error = False
        for sk_uid in config['sharekeepers']:
            pub_key_str = b64decode(config['sharekeepers'][sk_uid])
            requested_sk_digest = get_public_digest_string(pub_key_str, is_private_key=False)

            if requested_sk_digest not in expected_sk_digests:
                logging.info('we received an unexpected key for share keeper {}'.format(sk_uid))
                digest_error = True

            expected_sk_digests.remove(requested_sk_digest)

        if digest_error or len(expected_sk_digests) != 0:
            logging.info('refusing to start collecting without required share keepers')
            return None

<<<<<<< HEAD
        # validate the traffic model we got from the tally server
        traffic_model_valid = False
        if 'traffic_model' in config:
            traffic_model_valid = True
            for k in ['states', 'emission_probability', 'transition_probability', 'start_probability']:
                if k not in config['traffic_model']:
                    traffic_model_valid = False
        # load the traffic model object that we will use during aggregation
        tmodel = None
        if traffic_model_valid:
            # build the model
            states = config['traffic_model']['states']
            start_p = config['traffic_model']['start_probability']
            trans_p = config['traffic_model']['transition_probability']
            emit_p = config['traffic_model']['emission_probability']
            tmodel = TrafficModel(states, start_p, trans_p, emit_p)

            # now add in the keys needed for counting
            # NOTE the tally server send these, but we ignored them above
            for label in tmodel.get_counter_labels():
                # XXX TODO FIXME these sigmas should not be 0
                dc_counters[label] = {'bins': [[0.0, float("inf")]], 'sigma': 0.0}

        self.aggregator = Aggregator(dc_counters, tmodel, config['sharekeepers'], self.config['noise_weight'], config['q'], self.config['event_source'])
=======
        self.aggregator = Aggregator(dc_counters, config['sharekeepers'], self.config['noise_weight'], counter_modulus(), self.config['event_source'])
>>>>>>> 417a21f1

        defer_time = config['defer_time'] if 'defer_time' in config else 0.0
        logging.info("got start command from tally server, starting aggregator in {}".format(format_delay_time_wait(defer_time, 'at')))

        # sync the time that we start listening for Tor events
        self.aggregator_defer_id = reactor.callLater(defer_time, self._start_aggregator_deferred)

        # return the generated shares now
        shares = self.aggregator.get_shares()
        # this is a dict {sk_uid : sk_msg} for each sk
        for sk_uid in shares:
            # encrypt shares[sk_uid] for that sk
            pub_key_str = b64decode(config['sharekeepers'][sk_uid])
            sk_pub_key = load_public_key_string(pub_key_str)
            encrypted_secret = encrypt(sk_pub_key, shares[sk_uid]['secret'])
            shares[sk_uid]['secret'] = encrypted_secret

        logging.info("successfully started and generated {} blinding shares for {} counters".format(len(shares), len(dc_counters)))
        return shares

    def _start_aggregator_deferred(self):
        self.aggregator_defer_id = None
        self.aggregator.start()

    def do_stop(self, config): # called by protocol
        '''
        stop the node from running
        return None if failure, otherwise json will encode result
        '''
        logging.info("got command to stop collection phase")
        if 'send_counters' not in config:
            return None

        wants_counters = 'send_counters' in config and config['send_counters'] is True
        logging.info("tally server {} final counts".format("wants" if wants_counters else "does not want"))

        response = {}
        if self.aggregator_defer_id is not None:
            self.aggregator_defer_id.cancel()
            self.aggregator_defer_id = None
            assert self.aggregator is None

        elif self.aggregator is not None:
            counts = self.aggregator.stop()
            del self.aggregator
            self.aggregator = None
            if wants_counters:
                logging.info("sending counts from {} counters".format(len(counts)))
                response['Counts'] = counts

        logging.info("collection phase was stopped")
        # even though the counter limits are hard-coded, include them anyway
        response['Config'] = add_counter_limits_to_config(self.config)
        return response

    def refresh_config(self):
        '''
        re-read config and process any changes
        '''
        try:
            logging.debug("reading config file from '%s'", self.config_filepath)

            # read in the config from the given path
            with open(self.config_filepath, 'r') as fin:
                conf = yaml.load(fin)
            dc_conf = conf['data_collector']

            if 'counters' in dc_conf:
                dc_conf['counters'] = normalise_path(dc_conf['counters'])
                assert os.path.exists(os.path.dirname(dc_conf['counters']))
                with open(dc_conf['counters'], 'r') as fin:
                    counters_conf = yaml.load(fin)
                dc_conf['counters'] = counters_conf['counters']
            else:
                dc_conf['counters'] = conf['counters']

            dc_conf['state'] = normalise_path(dc_conf['state'])
            assert os.path.exists(os.path.dirname(dc_conf['state']))

            assert dc_conf['name'] != ''
            assert dc_conf['noise_weight'] >= 0
            assert dc_conf['tally_server_info']['ip'] is not None
            assert dc_conf['tally_server_info']['port'] > 0

            assert dc_conf['event_source'] is not None
            assert dc_conf['event_source'] > 0

            for key in dc_conf['counters']:
                assert dc_conf['counters'][key]['sigma'] >= 0.0

            assert 'share_keepers' in dc_conf

            if self.config == None:
                self.config = dc_conf
                logging.info("using config = %s", str(self.config))
            else:
                changed = False
                for k in dc_conf:
                    if k not in self.config or dc_conf[k] != self.config[k]:
                        logging.info("updated config for key {} from {} to {}".format(k, self.config[k], dc_conf[k]))
                        self.config[k] = dc_conf[k]
                        changed = True
                if not changed:
                    logging.debug('no config changes found')

        except AssertionError:
            logging.warning("problem reading config file: invalid data")
            log_error()
        except KeyError:
            logging.warning("problem reading config file: missing required keys")
            log_error()

class Aggregator(ReconnectingClientFactory):
    '''
    receive data from Tor control port
    parse the contents for valid events and stats
    aggregate stats during collection epoch
    add noise to aggregated stats at end of epoch
    send results for tallying
    '''

    def __init__(self, counters, traffic_model, sk_uids, noise_weight, param_q, tor_control_port):
        self.traffic_model = traffic_model

        self.secure_counters = SecureCounters(counters, param_q)
        self.secure_counters.generate(sk_uids, noise_weight)

        self.connector = None
        self.protocol = None
        self.rotator = None
        self.tor_control_port = tor_control_port

        self.last_event_time = 0.0
        self.num_rotations = 0L
        self.circ_info = {}
        self.strm_bytes = {}
        self.cli_ips_rotated = time()
        self.cli_ips_current = {}
        self.cli_ips_previous = {}

        self.nickname = None
        self.orport = None
        self.dirport = None
        self.version = None
        self.address = None
        self.fingerprint = None

    def buildProtocol(self, addr):
        self.protocol = TorControlClientProtocol(self)
        return self.protocol

    def startFactory(self):
        # TODO
        return

    def stopFactory(self):
        # TODO
        return

    def start(self):
        self.connector = reactor.connectTCP("127.0.0.1", self.tor_control_port, self)
        self.rotator = task.LoopingCall(self._do_rotate).start(600, now=False)
        self.cli_ips_rotated = time()

    def stop(self):
        # dont try to reconnect
        self.stopTrying()

        # stop reading from Tor control port
        if self.protocol is not None:
            self.protocol.quit()
        if self.rotator is not None:
            self.rotator.cancel()
        if self.connector is not None:
            self.connector.disconnect()

        # return the final counts and make sure we cant be restarted
        counts = self.secure_counters.detach_counts()
        del self.secure_counters
        self.secure_counters = None
        return counts

    def get_shares(self):
        return self.secure_counters.detach_blinding_shares()

    def set_nickname(self, nickname):
        nickname = nickname.strip()

        # Do some basic validation of the nickname
        if len(nickname) < 1 or len(nickname) > 19:
            logging.warning("Bad nickname length %d: %s", len(nickname), nickname)
            return False
        if not all(c in (string.ascii_letters + string.digits) for c in nickname):
            logging.warning("Bad nickname characters: %s", nickname)
            return False

        # Are we replacing an existing nickname?
        if self.nickname is not None:
            if self.nickname != nickname:
                logging.warning("Replacing nickname %s with %s", self.nickname, nickname)
            else:
                logging.debug("Duplicate nickname received %s", nickname)

        self.nickname = nickname

        return True

    def get_nickname(self):
        return self.nickname

    def set_orport(self, orport):
        orport = orport.strip()

        # Do some basic validation of the orport
        if len(orport) < 1 or len(orport) > 5:
            logging.warning("Bad orport length %d: %s", len(orport), orport)
            return False
        if not all(c in string.digits for c in orport):
            logging.warning("Bad orport characters: %s", orport)
            return False
        orport_n = int(orport)
        if orport_n < 1 or orport_n > 65535:
            logging.warning("Bad orport: out of range: %s", orport)
            return False

        # Are we replacing an existing nickname?
        if self.orport is not None:
            if self.orport != orport:
                logging.warning("Replacing orport %s with %s", self.orport, orport)
            else:
                logging.debug("Duplicate orport received %s", orport)

        self.orport = orport

        return True

    def get_orport(self):
        return self.orport

    def set_dirport(self, dirport):
        dirport = dirport.strip()

        # Do some basic validation of the dirport
        if len(dirport) < 1 or len(dirport) > 5:
            logging.warning("Bad dirport length %d: %s", len(dirport), dirport)
            return False
        if not all(c in string.digits for c in dirport):
            logging.warning("Bad dirport characters: %s", dirport)
            return False
        dirport_n = int(dirport)
        if dirport_n < 1 or dirport_n > 65535:
            logging.warning("Bad dirport: out of range: %s", dirport)
            return False

        # Are we replacing an existing nickname?
        if self.dirport is not None:
            if self.dirport != dirport:
                logging.warning("Replacing dirport %s with %s", self.dirport, dirport)
            else:
                logging.debug("Duplicate dirport received %s", dirport)

        self.dirport = dirport

        return True

    def get_dirport(self):
        return self.dirport

    def set_version(self, version):
        version = version.strip()

        # Do some basic validation of the version
        # This is hard, because versions can be almost anything
        if not len(version) > 0:
            logging.warning("Bad version length %d: %s", len(version), version)
            return False
        # This means unicode printables, there's no ASCII equivalent
        if not all(c in string.printable for c in version):
            logging.warning("Bad version characters: %s", version)
            return False

        # Are we replacing an existing version?
        if self.version is not None:
            if self.version != version:
                logging.warning("Replacing version %s with %s", self.version, version)
            else:
                logging.debug("Duplicate version received %s", version)

        self.version = version

        return True

    def get_version(self):
        return self.version

    def set_address(self, address):
        address = address.strip()

        # Do some basic validation of the address
        # Relays must all have IPv4 addresses, so just checking for IPv4 is ok
        if len(address) < 7 or len(address) > 15:
            logging.warning("Bad address length %d: %s", len(address), address)
            return False
        if not all(c in (string.digits + '.') for c in address):
            logging.warning("Bad address characters: %s", address)
            return False
        # We could check each component is between 0 and 255, but that's overkill

        # Are we replacing an existing address?
        if self.address is not None:
            if self.address != address:
                logging.warning("Replacing address %s with %s", self.address, address)
            else:
                logging.debug("Duplicate address received %s", address)

        self.address = address

        return True

    def get_address(self):
        return self.address

    def set_fingerprint(self, fingerprint):
        fingerprint = fingerprint.strip()

        # Do some basic validation of the fingerprint
        if not len(fingerprint) == 40:
            logging.warning("Bad fingerprint length %d: %s", len(fingerprint), fingerprint)
            return False
        if not all(c in string.hexdigits for c in fingerprint):
            logging.warning("Bad fingerprint characters: %s", fingerprint)
            return False

        # Are we replacing an existing fingerprint?
        if self.fingerprint is not None:
            if self.fingerprint != fingerprint:
                logging.warning("Replacing fingerprint %s with %s", self.fingerprint, fingerprint)
            else:
                logging.debug("Duplicate fingerprint received %s", fingerprint)

        self.fingerprint = fingerprint

        return True

    def get_fingerprint(self):
        return self.fingerprint

    def get_context(self):
        '''
        return a dictionary containing each available context item
        '''
        context = {}
        if self.get_nickname() is not None:
            context['nickname'] = self.get_nickname()
        if self.get_orport() is not None:
            context['orport'] = self.get_orport()
        if self.get_dirport() is not None:
            context['dirport'] = self.get_dirport()
        if self.get_version() is not None:
            context['version'] = self.get_version()
        if self.get_address() is not None:
            context['address'] = self.get_address()
        if self.get_fingerprint() is not None:
            context['fingerprint'] = self.get_fingerprint()
        if self.last_event_time != 0.0:
            context['last_event_time'] = self.last_event_time
        return context

    def handle_event(self, event):
        if not self.secure_counters:
            return False

        event_code, line_remaining = [v.strip() for v in event.split(' ', 1)]
        self.last_event_time = time()

        # hand valid events off to the aggregator
        if event_code == 's':
            # 's', ChanID, CircID, StreamID, ExitPort, ReadBW, WriteBW, TimeStart, TimeEnd, isDNS, isDir
            items = [v.strip() for v in line_remaining.split(' ', 10)]
            if len(items) == 10:
                self._handle_stream_event(items[0:10])

        elif event_code == 'c':
            # 'c', ChanID, CircID, nCellsIn, nCellsOut, ReadBWDNS, WriteBWDNS, ReadBWExit, WriteBWExit, TimeStart, TimeEnd, PrevIP, prevIsClient, prevIsRelay, NextIP, nextIsClient, nextIsRelay
            items = [v.strip() for v in line_remaining.split(' ', 16)]
            if len(items) == 16:
                self._handle_circuit_event(items[0:16])

        elif event_code == 't':
            # 't', ChanID, TimeStart, TimeEnd, IP, isClient, isRelay
            items = [v.strip() for v in line_remaining.split(' ', 6)]
            if len(items) == 6:
                self._handle_connection_event(items[0:6])

        elif event_code == 'b':
            # 'b', ChanID, CircID, StreamID, BW, Direction, Time
            items = [v.strip() for v in line_remaining.split(' ', 6)]
            if len(items) == 6:
                self._handle_bytes_event(items[0:6])

        return True

    def _handle_bytes_event(self, items):
        if self.traffic_model == None:
            return

        chanid, circid, strmid = [int(v) for v in items[0:3]]
        direction = items[3]
        bw_bytes = int(items[4])
        ts = float(items[5])

        self.strm_bytes.setdefault(strmid, {}).setdefault(circid, [])
        self.strm_bytes[strmid][circid].append([bw_bytes, direction, ts])

    def _handle_stream_event(self, items):
        chanid, circid, strmid, port, readbw, writebw = [long(v) for v in items[0:6]]
        start, end = float(items[6]), float(items[7])
        is_dns = True if int(items[8]) == 1 else False
        is_dir = True if int(items[9]) == 1 else False

        # only count streams with legitimate transfers
        totalbw = readbw+writebw
        if totalbw <= 0:
            return

        self.secure_counters.increment("StreamsAll", 1)
        self.secure_counters.increment("StreamBytesAll", 1, totalbw)

        self.circ_info.setdefault(chanid, {}).setdefault(circid, {'num_streams': {'interactive':0L, 'web':0L, 'p2p':0L, 'other':0L}, 'stream_starttimes': {'interactive':[], 'web':[], 'p2p':[], 'other':[]}})

        stream_class = self._classify_port(port)
        self.circ_info[chanid][circid]['num_streams'][stream_class] += 1L
        self.circ_info[chanid][circid]['stream_starttimes'][stream_class].append(start)

        # the amount we read from the stream is bound for the client
        # the amount we write to the stream is bound to the server
        ratio = self._encode_ratio(readbw, writebw)
        lifetime = end-start

        self.secure_counters.increment("StreamBytesOutAll", writebw)
        self.secure_counters.increment("StreamBytesInAll", readbw)
        self.secure_counters.increment("StreamBytesRatioAll", ratio)

        if stream_class == 'web':
            self.secure_counters.increment("StreamsWeb", 1)
            self.secure_counters.increment("StreamBytesWeb", 1, totalbw)
            self.secure_counters.increment("StreamBytesOutWeb", writebw)
            self.secure_counters.increment("StreamBytesInWeb", readbw)
            self.secure_counters.increment("StreamBytesRatioWeb", ratio)
            self.secure_counters.increment("StreamLifeTimeWeb", lifetime)
        elif stream_class == 'interactive':
            self.secure_counters.increment("StreamsInteractive", 1)
            self.secure_counters.increment("StreamBytesInteractive", 1, totalbw)
            self.secure_counters.increment("StreamBytesOutInteractive", writebw)
            self.secure_counters.increment("StreamBytesInInteractive", readbw)
            self.secure_counters.increment("StreamBytesRatioInteractive", ratio)
            self.secure_counters.increment("StreamLifeTimeInteractive", lifetime)
        elif stream_class == 'p2p':
            self.secure_counters.increment("StreamsP2P", 1)
            self.secure_counters.increment("StreamBytesP2P", 1, totalbw)
            self.secure_counters.increment("StreamBytesOutP2P", writebw)
            self.secure_counters.increment("StreamBytesInP2P", readbw)
            self.secure_counters.increment("StreamBytesRatioP2P", ratio)
            self.secure_counters.increment("StreamLifeTimeP2P", lifetime)
        elif stream_class == 'other':
            self.secure_counters.increment("StreamsOther", 1)
            self.secure_counters.increment("StreamBytesOther", 1, totalbw)
            self.secure_counters.increment("StreamBytesOutOther", writebw)
            self.secure_counters.increment("StreamBytesInOther", readbw)
            self.secure_counters.increment("StreamBytesRatioOther", ratio)
            self.secure_counters.increment("StreamLifeTimeOther", lifetime)

        # traffic model learning
        if self.traffic_model is not None and strmid in self.strm_bytes and circid in self.strm_bytes[strmid]:
            byte_events = self.strm_bytes[strmid][circid]
            observed_packet_delays = self._get_inter_packet_delays(start, byte_events)
            likliest_states = self.traffic_model.run_viterbi(observed_packet_delays)

            num_packets = len(observed_packet_delays)
            num_states = len(likliest_states)
            if num_states > num_packets:
                logging.warning("viterbi gave us more states than we have packets")
            elif num_states < num_packets:
                logging.warning("viterbi gave us fewer states than we have packets")

            # now increment the counters that we will use to update the model
            #
            # example observations = [('+', 20), ('+', 10), ('+',50), ('+',1000)]
            # example viterbi result: Blabbing Blabbing Blabbing Thinking
            # then count the following 3:
            #   increment 1 for state/observation match:
            #     Blabbing+, Blabbing+, Blabbing+, Thinking+
            #   increment x where x is delay for each state/observation match:
            #     Blabbing+: 20, Blabbing+: 10, Blabbing+: 50, Thinking+: 1000
            #   increment 1 for each state-to-state transition
            #     BlabbingBlabbing, BlabbingBlabbing, BlabbingThinking

            for i in xrange(num_packets):
                (dir_code, delay) = observed_packet_delays[i] # delay is in microseconds
                state = likliest_states[i]

                label = "TrafficModelTotalEmissions_{}{}".format(state, dir_code)
                self.secure_counters.increment(label, 1, num_increments=1)
                label = "TrafficModelTotalDelay_{}{}".format(state, dir_code)
                self.secure_counters.increment(label, 1, num_increments=delay)
                if (i+1) < num_states:
                    next_state = likliest_states[i+1]
                    label = "TrafficModelTotalTransitions_{}{}".format(state, next_state)
                    self.secure_counters.increment(label, 1, num_increments=1)

        # clear all 'packet' data for this stream
        if strmid in self.strm_bytes:
            self.strm_bytes[strmid].pop(circid, None)
            if len(self.strm_bytes[strmid]) == 0:
                self.strm_bytes.pop(strmid, None)

    def _get_inter_packet_delays(self, strm_start_ts, byte_events):
        '''
        -take a list of (bw_bytes, direction, ts) and turn them into packet delay
        observations of the form [('+', 20), ('+', 10), ('+',50), ('+',1000)]
        -delays should be in microseconds
        -used to train a traffic model
        '''
        packet_delays = []
        num_events = len(byte_events)
        for i in xrange(num_events):
            (bw_bytes, direction, ts) = byte_events[i]

            # a certain number of bytes were read from the kernel, turn these into packets
            dir_code = '+' if direction == "outbound" else '-' # '-' for direction == "inbound"
            # ts is unix timestamp in sec.microsec, like 12345678.123456
            # so delay will be in microseconds
            seconds_since_stream_start = ts - strm_start_ts
            micros = seconds_since_stream_start * 1000000
            delay = max(long(0), long(micros))

            # create a packet delay for each packet
            while bw_bytes > 0:
                packet_delays.append((dir_code, delay))
                # the first packet gets all of the delay, the others arrive at the same time
                delay = 0
                bw_bytes -= 1500 # MTU
        return packet_delays

    def _classify_port(self, port):
        p2p_ports = [1214]
        for p in xrange(4661, 4666+1): p2p_ports.append(p)
        for p in xrange(6346, 6429+1): p2p_ports.append(p)
        p2p_ports.append(6699)
        for p in xrange(6881, 6999+1): p2p_ports.append(p)

        if port in [80, 443]:
            return 'web'
        elif port in [22, 194, 994, 6660, 6661, 6662, 6663, 6664, 6665, 6666, 6667, 6668, 6669, 6670, 6679, 6697, 7000]:
            return 'interactive'
        elif port in p2p_ports:
            return 'p2p'
        else:
            return 'other'

    def _encode_ratio(self, inval, outval):
        if inval == outval:
            return 0.0
        elif inval == 0.0:
            return float('inf')
        elif outval == 0.0:
            return float('-inf')
        else:
            return math.log(float(outval)/float(inval), 2) # log base 2

    def _compute_interstream_creation_times(self, l):
        l.sort()
        times = []
        for i in xrange(len(l)):
            if i == 0: continue
            times.append(l[i] - l[i-1])
        return times

    def _handle_circuit_event(self, items):
        chanid, circid, ncellsin, ncellsout, readbwdns, writebwdns, readbwexit, writebwexit = [long(v) for v in items[0:8]]
        start, end = float(items[8]), float(items[9])
        previp = items[10]
        prevIsClient = True if int(items[11]) > 0 else False
        prevIsRelay = True if int(items[12]) > 0 else False
        nextip = items[13]
        nextIsClient = True if int(items[14]) > 0 else False
        nextIsRelay = True if int(items[15]) > 0 else False

        # we get circuit events on both exits and entries
        # stream bw info is only avail on exits
        # isclient is based on CREATE_FAST and I'm not sure that is always used by clients
        if not prevIsRelay:
            # previous hop is unkown, we are entry
            self.secure_counters.increment("CircuitsAllEntry", 1)

            # only count cells ratio on active circuits with legitimate transfers
            is_active = True if ncellsin + ncellsout >= 8 else False
            if is_active:
                self.secure_counters.increment("CircuitsActiveEntry", 1)
                self.secure_counters.increment("CircuitCellsIn", ncellsin)
                self.secure_counters.increment("CircuitCellsOut", ncellsout)
                self.secure_counters.increment("CircuitCellsRatio", self._encode_ratio(ncellsin, ncellsout))
            else:
                self.secure_counters.increment("CircuitsInactiveEntry", 1)

            # count unique client ips
            # we saw this client within current rotation window
            self.cli_ips_current.setdefault(previp, {'is_active':False})
            if is_active:
                self.cli_ips_current[previp]['is_active'] = True
            if start < self.cli_ips_rotated:
                # we also saw the client in the previous rotation window
                self.cli_ips_previous.setdefault(previp, {'is_active':False})
                if is_active:
                    self.cli_ips_previous[previp]['is_active'] = True

            # count number of completed circuits per client
            if is_active:
                if 'num_active_completed' not in self.cli_ips_current[previp]:
                    self.cli_ips_current[previp]['num_active_completed'] = 0L
                self.cli_ips_current[previp]['num_active_completed'] += 1L
            else:
                if 'num_inactive_completed' not in self.cli_ips_current[previp]:
                    self.cli_ips_current[previp]['num_inactive_completed'] = 0L
                self.cli_ips_current[previp]['num_inactive_completed'] += 1L

        elif not nextIsRelay:
            # prev hop is known relay but next is not, we are exit
            self.secure_counters.increment("CircuitsAll", 1)

            # check if we have any stream info in this circuit
            circ_is_known, has_completed_stream = False, False
            if chanid in self.circ_info and circid in self.circ_info[chanid]:
                circ_is_known = True
                if sum(self.circ_info[chanid][circid]['num_streams'].values()) > 0:
                    has_completed_stream = True

            if circ_is_known and has_completed_stream:
                # we have circuit info and at least one stream ended on it
                self.secure_counters.increment("CircuitsActive", 1)
                self.secure_counters.increment("CircuitLifeTime", end - start)

                # convenience
                counts = self.circ_info[chanid][circid]['num_streams']
                times = self.circ_info[chanid][circid]['stream_starttimes']

                # first increment general counters
                self.secure_counters.increment("CircuitStreamsAll", sum(counts.values()))
                for isct in self._compute_interstream_creation_times(times['web'] + times['interactive'] + times['p2p'] + times['other']):
                    self.secure_counters.increment("CircuitInterStreamCreationTime", isct)

                # now only increment the classes that have positive counts
                if counts['web'] > 0:
                    self.secure_counters.increment("CircuitsWeb", 1)
                    self.secure_counters.increment("CircuitStreamsWeb", counts['web'])
                    for isct in self._compute_interstream_creation_times(times['web']):
                        self.secure_counters.increment("CircuitInterStreamCreationTimeWeb", isct)
                if counts['interactive'] > 0:
                    self.secure_counters.increment("CircuitsInteractive", 1)
                    self.secure_counters.increment("CircuitStreamsInteractive", counts['interactive'])
                    for isct in self._compute_interstream_creation_times(times['interactive']):
                        self.secure_counters.increment("CircuitInterStreamCreationTimeInteractive", isct)
                if counts['p2p'] > 0:
                    self.secure_counters.increment("CircuitsP2P", 1)
                    self.secure_counters.increment("CircuitStreamsP2P", counts['p2p'])
                    for isct in self._compute_interstream_creation_times(times['p2p']):
                        self.secure_counters.increment("CircuitInterStreamCreationTimeP2P", isct)
                if counts['other'] > 0:
                    self.secure_counters.increment("CircuitsOther", 1)
                    self.secure_counters.increment("CircuitStreamsOther", counts['other'])
                    for isct in self._compute_interstream_creation_times(times['other']):
                        self.secure_counters.increment("CircuitInterStreamCreationTimeOther", isct)

            else:
                # either we dont know circ, or no streams ended on it
                self.secure_counters.increment("CircuitsInactive", 1)

            # cleanup
            if circ_is_known:
                # remove circ from channel
                self.circ_info[chanid].pop(circid, None)
                # if that was the last circuit on channel, remove the channel too
                if len(self.circ_info[chanid]) == 0:
                    self.circ_info.pop(chanid, None)

    def _handle_connection_event(self, items):
        chanid = long(items[0])
        start, end = float(items[1]), float(items[2])
        ip = items[3]
        isclient = True if int(items[4]) > 0 else False
        isrelay = True if int(items[5]) > 0 else False
        if not isrelay:
            self.secure_counters.increment("ConnectionsAll", 1)
            self.secure_counters.increment("ConnectionLifeTime", end - start)

    def _do_rotate(self):
        logging.info("rotating circuit window now, {}".format(format_last_event_time_since(self.last_event_time)))

        # dont count anything in the first rotation period, since events that ended up in the
        # previous list will be skewed torward longer lived circuits
        if True:#self.num_rotations > 0:
            for ip in self.cli_ips_previous:
                client = self.cli_ips_previous[ip]

                self.secure_counters.increment("ClientIPsUnique", 1)
                if client['is_active']:
                    self.secure_counters.increment("ClientIPsActive", 1)
                else:
                    self.secure_counters.increment("ClientIPsInactive", 1)

                if 'num_active_completed' in client:
                    self.secure_counters.increment("ClientIPCircuitsActive", client['num_active_completed'])
                if 'num_inactive_completed' in client:
                    self.secure_counters.increment("ClientIPCircuitsInactive", client['num_inactive_completed'])

        # reset for next interval
        self.cli_ips_previous = self.cli_ips_current
        self.cli_ips_current = {}
        self.cli_ips_rotated = time()
        self.num_rotations += 1L<|MERGE_RESOLUTION|>--- conflicted
+++ resolved
@@ -10,11 +10,7 @@
 
 from protocol import PrivCountClientProtocol, TorControlClientProtocol
 from tally_server import log_tally_server_status
-<<<<<<< HEAD
-from util import SecureCounters, TrafficModel, log_error, get_public_digest_string, load_public_key_string, encrypt
-=======
-from util import SecureCounters, log_error, get_public_digest_string, load_public_key_string, encrypt, format_delay_time_wait, format_last_event_time_since, normalise_path, counter_modulus, add_counter_limits_to_config
->>>>>>> 417a21f1
+from util import SecureCounters, TrafficModel, log_error, get_public_digest_string, load_public_key_string, encrypt, format_delay_time_wait, format_last_event_time_since, normalise_path, counter_modulus, add_counter_limits_to_config
 
 import yaml
 
@@ -143,7 +139,6 @@
             logging.info('refusing to start collecting without required share keepers')
             return None
 
-<<<<<<< HEAD
         # validate the traffic model we got from the tally server
         traffic_model_valid = False
         if 'traffic_model' in config:
@@ -167,10 +162,7 @@
                 # XXX TODO FIXME these sigmas should not be 0
                 dc_counters[label] = {'bins': [[0.0, float("inf")]], 'sigma': 0.0}
 
-        self.aggregator = Aggregator(dc_counters, tmodel, config['sharekeepers'], self.config['noise_weight'], config['q'], self.config['event_source'])
-=======
-        self.aggregator = Aggregator(dc_counters, config['sharekeepers'], self.config['noise_weight'], counter_modulus(), self.config['event_source'])
->>>>>>> 417a21f1
+        self.aggregator = Aggregator(dc_counters, tmodel, config['sharekeepers'], self.config['noise_weight'], counter_modulus(), self.config['event_source'])
 
         defer_time = config['defer_time'] if 'defer_time' in config else 0.0
         logging.info("got start command from tally server, starting aggregator in {}".format(format_delay_time_wait(defer_time, 'at')))
@@ -656,17 +648,19 @@
             elif num_states < num_packets:
                 logging.warning("viterbi gave us fewer states than we have packets")
 
-            # now increment the counters that we will use to update the model
-            #
-            # example observations = [('+', 20), ('+', 10), ('+',50), ('+',1000)]
-            # example viterbi result: Blabbing Blabbing Blabbing Thinking
-            # then count the following 3:
-            #   increment 1 for state/observation match:
-            #     Blabbing+, Blabbing+, Blabbing+, Thinking+
-            #   increment x where x is delay for each state/observation match:
-            #     Blabbing+: 20, Blabbing+: 10, Blabbing+: 50, Thinking+: 1000
-            #   increment 1 for each state-to-state transition
-            #     BlabbingBlabbing, BlabbingBlabbing, BlabbingThinking
+            '''
+            now increment the counters that we will use to update the model
+
+            example observations = [('+', 20), ('+', 10), ('+',50), ('+',1000)]
+            example viterbi result: Blabbing Blabbing Blabbing Thinking
+            then count the following 3:
+              increment 1 for state/observation match:
+                Blabbing+, Blabbing+, Blabbing+, Thinking+
+              increment x where x is delay for each state/observation match:
+                Blabbing+: 20, Blabbing+: 10, Blabbing+: 50, Thinking+: 1000
+              increment 1 for each state-to-state transition
+                BlabbingBlabbing, BlabbingBlabbing, BlabbingThinking
+            '''
 
             for i in xrange(num_packets):
                 (dir_code, delay) = observed_packet_delays[i] # delay is in microseconds
