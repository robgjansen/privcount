'''
Created on Dec 11, 2016

@author: rob
'''
from math import log
import math

from privcount.counter import register_dynamic_counter, BYTES_EVENT

def check_traffic_model_config(model_config):
    traffic_model_valid = True
    for k in ['states', 'emission_probability', 'transition_probability', 'start_probability']:
        if k not in model_config:
            traffic_model_valid = False
    return traffic_model_valid

class TrafficModel(object):
    '''
    A class that represents a hidden markov model (HMM).
    See `test/traffic.model.json` for a simple traffic model that this class can represent.
    '''

    def __init__(self, model_config):
        '''
        Initialize the model with a set of states, probabilities for starting in each of those
        states, probabilities for transitioning between those states, and proababilities of emitting
        certain types of events in each of those states.

        For us, the states very loosely represent if the node is transmitting or pausing.
        The events represent if we saw an outbound or inbound packet while in each of those states.
        '''
        if not check_traffic_model_config(model_config):
            return None

        self.config = model_config
        self.states = self.config['states']
        self.start_p = self.config['start_probability']
        self.trans_p = self.config['transition_probability']
        self.emit_p = self.config['emission_probability']

    def register_counters(self):
        for label in self.get_dynamic_counter_labels():
            register_dynamic_counter(label, { BYTES_EVENT })

<<<<<<< HEAD
    def get_dynamic_counter_labels(self):
        '''
        Return the set of counters that should be counted for this model,
        but only those whose name depends on the traffic model.
        Use get_counter_labels() to get the set of all counters used to
        count this traffic model.
        '''
        labels = []
=======
        # build map of all the possible transitions, they are the only ones we need to compute or track
        self.incoming = { st:set() for st in states }
        for s in trans_p:
            for t in trans_p[s]:
                if trans_p[s][t] > 0. : self.incoming[t].add(s)

    def get_counter_labels(self):
        '''
        Return the set of counters that should be counted for this model.
        We should count the following, states and packet directions:
          + the total number of emissions
          + the sum of log delays between packet transmission events
          + the sum of squared log delays between packet transmission events (to compute the variance)
          + the total transitions
        '''
        labels = ["TrafficModelTotalEmissions", "TrafficModelTotalTransitions",
                  "TrafficModelTotalLogDelay", "TrafficModelTotalSquaredLogDelay"]
>>>>>>> d1bd9e36
        for state in self.emit_p:
            for direction in self.emit_p[state]:
                labels.append("TrafficModelTotalEmissions_{}{}".format(state, direction))
                labels.append("TrafficModelTotalLogDelay_{}{}".format(state, direction))
                labels.append("TrafficModelTotalSquaredLogDelay_{}{}".format(state, direction))
        for src_state in self.trans_p:
            for dst_state in self.trans_p[src_state]:
                labels.append("TrafficModelTotalTransitions_{}_{}".format(src_state, dst_state))
        for state in self.start_p:
            labels.append("TrafficModelTotalTransitions_START_{}".format(state))
        return labels

    def get_all_counter_labels(self):
        '''
        Return the set of counters that should be counted for this model.
        We should count the following, for all states and packet directions:
          + the total number of emissions
          + the total delay between packet transmission events
          + the total transitions
        '''
        dynamic_labels = self.get_dynamic_counter_labels()
        static_labels = ["TrafficModelTotalEmissions", "TrafficModelTotalDelay", "TrafficModelTotalTransitions"]
        return static_labels + dynamic_labels


    def run_viterbi(self, obs):
        '''
        Given a list of packet observations of the form ('+' or '-', delay_time), e.g.:
            [('+', 10), ('+', 20), ('+', 50), ('+', 1000)]
        Run the viterbi dynamic programming algorithm to determine which path through the HMM has the highest probability, i.e.,, closest match to these observations.
        '''
        SQRT_2_PI = math.sqrt(2*math.pi)
        V = [{}]
        for st in self.states:
            if st in self.start_p and self.start_p[st] > 0:
                # updated emit_p here
                (direction, delay) = obs[0]
                (dp, mu, sigma) = self.emit_p[st][direction]
                if delay <= 2: dx = 1
                else: dx = int(math.exp(int(math.log(delay))))
                delay_logp = -math.log( dx * sigma * SQRT_2_PI ) - 0.5 * ( ( math.log( dx ) - mu ) / sigma ) ** 2
                fitprob = log(dp) + delay_logp
                # replaced the following line
                #V[0][st] = {"prob": start_p[st] * emit_p[st][obs[0]], "prev": None}
                V[0][st] = {"prob": log(self.start_p[st]) + fitprob, "prev": None}
            else:
                V[0][st] = {"prob": float("-inf"), "prev": None }
        # Run Viterbi when t > 0
        for t in range(1, len(obs)):
            V.append({})
            for st in self.states:
                max_tr_prob = max(V[t-1][prev_st]["prob"]+log(self.trans_p[prev_st][st]) for prev_st in self.incoming[st])
                for prev_st in self.incoming[st]:
                    if V[t-1][prev_st]["prob"] + log(self.trans_p[prev_st][st]) == max_tr_prob:
                        # updated emit_p here
                        (direction, delay) = obs[t]
                        if direction not in self.emit_p[st]:
                            V[t][st] = {"prob": float("-inf"), "prev": prev_st}
                            break
                        (dp, mu, sigma) = self.emit_p[st][direction]
                        if delay <= 2: dx = 1
                        else: dx = int(math.exp(int(math.log(delay))))
                        delay_logp = -math.log( dx * sigma * SQRT_2_PI ) - 0.5 * ( ( math.log( dx ) - mu ) / sigma ) ** 2
                        fitprob = log(dp) + delay_logp
                        # replaced the following line
                        #max_prob = max_tr_prob * emit_p[st][obs[t]]
                        max_prob = max_tr_prob + fitprob
                        V[t][st] = {"prob": max_prob, "prev": prev_st}
                        break
        #for line in dptable(V):
        #    print line
        opt = []
        # The highest probability
        max_prob = max(value["prob"] for value in V[-1].values())
        previous = None
        # Get most probable state and its backtrack
        for st, data in V[-1].items():
            if data["prob"] == max_prob:
                opt.append(st)
                previous = st
                break
        # Follow the backtrack till the first observation
        for t in range(len(V) - 2, -1, -1):
            opt.insert(0, V[t + 1][previous]["prev"])
            previous = V[t + 1][previous]["prev"]

        #print 'The steps of states are ' + ' '.join(opt) + ' with highest probability of %s' % max_prob
        return opt # list of highest probable states, in order

    def update_from_counters(counters, trans_inertia=0.1, emit_inertia=0.1):
        '''
        Given the (noisy) aggregated counter values for this model, compute the updated model:
        + Transition probabilities - trans_p[s][t] = inertia*trans_p[s][t] + (1-inertia)*(tally result)
        + Emission probabilities - emit_p[s][d] <- dp', mu', sigma' where
          dp' <- emit_inertia * dp + (1-emit_inertia)*(state_direction count / state count)
          mu' <- emit_inertia * mu + (1-emit_inertia)*(log-delay sum / state_direction count)
          sigma' <- emit_inertia * sigma + (1-emit_inertia)*sqrt(avg. of squares - square of average)
        '''
        obs_trans_p = { }
        count = { }
        for s in self.states:
            count[s] = 0
            obs_trans_p[s] = { }
            for t in self.trans_p[s]:
                st_label = "TrafficModelTotalTransitions_{}_{}".format(s,t)
                count[s] += counters[st_label]
                obs_trans_p[s][t] = counters[st_label]
            for t in self.trans_p[s]:
                obs_trans_p[s][t] = float(obs_trans_p[s][t])/count[s]

        obs_dir_emit_count = { }
        obs_mu = { }
        obs_sigma = { }
        for s in self.states:
            obs_dir_emit_count[s] = { }
            obs_mu[s] = { }
            for d in self.emit_p[s]:
                sd_label = "TrafficModelTotalEmissions_{}{}".format(s,d)
                obs_dir_emit_count[s][d] = counters[sd_label]
                mu_label = "TrafficModelTotalLogDelay_{}{}".format(s,d)
                obs_mu[s][d] = float(counters[mu_label])/obs_dir_emit_count[s][d]
                ss_label = "TrafficModelTotalSquaredLogDelay_{}{}".format(s,d)
                obs_var = float(counters[ss_label])/counters[sd_label] - obs_mu[s][d]**2
                # rounding errors or noise can make a small positive variance look negative
                # setting a small "sane default" for this case
                if obs_var < math.sqrt(0.01):
                    obs_sigma[s][d] = 0.01
                else: # No rounding errors, do the math
                    obs_sigma[s][d] = math.sqrt(obs_var)

        for s in self.states:
            for t in self.trans_p[s]:
                self.trans_p[s][t] = trans_inertia * self.trans_p[s][t] + (1-trans_inertia) * obs_trans_p[s][t]

            for d in self.emit_p[s]:
                (dp, mu, sigma) = self.emit_p[s][d]
                self.emit_p[s][d] = (emit_inertia * dp + (1-emit_inertia)*float(obs_dir_emit_count[s][d])/count[s],
                                     emit_inertia * mu + (1-emit_inertia)*obs_mu[s][d],
                                     emit_inertia * sigma + (1-emit_inertia)*obs_sigma[s][d])
        # handle start probabilities.
        s_label = { }
        s_count = { }
        start_total = 0
        for s in self.start_p:
            s_label = "TrafficModelTotalTransitions_START_{}".format(s)
            s_count[s] = counters[s_label]
            start_total += s_count[s]
        for s in self.start_p:
            start_p[s] = trans_inertia * self.start_p[s] + (1-trans_inertia) * (float(s_count[s])/start_total)

        return (self.states, self.start_p, self.trans_p, self.emit_p)<|MERGE_RESOLUTION|>--- conflicted
+++ resolved
@@ -3,7 +3,6 @@
 
 @author: rob
 '''
-from math import log
 import math
 
 from privcount.counter import register_dynamic_counter, BYTES_EVENT
@@ -39,11 +38,16 @@
         self.trans_p = self.config['transition_probability']
         self.emit_p = self.config['emission_probability']
 
+        # build map of all the possible transitions, they are the only ones we need to compute or track
+        self.incoming = { st:set() for st in self.states }
+        for s in self.trans_p:
+            for t in self.trans_p[s]:
+                if self.trans_p[s][t] > 0. : self.incoming[t].add(s)
+
     def register_counters(self):
         for label in self.get_dynamic_counter_labels():
             register_dynamic_counter(label, { BYTES_EVENT })
 
-<<<<<<< HEAD
     def get_dynamic_counter_labels(self):
         '''
         Return the set of counters that should be counted for this model,
@@ -52,25 +56,7 @@
         count this traffic model.
         '''
         labels = []
-=======
-        # build map of all the possible transitions, they are the only ones we need to compute or track
-        self.incoming = { st:set() for st in states }
-        for s in trans_p:
-            for t in trans_p[s]:
-                if trans_p[s][t] > 0. : self.incoming[t].add(s)
-
-    def get_counter_labels(self):
-        '''
-        Return the set of counters that should be counted for this model.
-        We should count the following, states and packet directions:
-          + the total number of emissions
-          + the sum of log delays between packet transmission events
-          + the sum of squared log delays between packet transmission events (to compute the variance)
-          + the total transitions
-        '''
-        labels = ["TrafficModelTotalEmissions", "TrafficModelTotalTransitions",
-                  "TrafficModelTotalLogDelay", "TrafficModelTotalSquaredLogDelay"]
->>>>>>> d1bd9e36
+
         for state in self.emit_p:
             for direction in self.emit_p[state]:
                 labels.append("TrafficModelTotalEmissions_{}{}".format(state, direction))
@@ -81,20 +67,22 @@
                 labels.append("TrafficModelTotalTransitions_{}_{}".format(src_state, dst_state))
         for state in self.start_p:
             labels.append("TrafficModelTotalTransitions_START_{}".format(state))
+
         return labels
 
     def get_all_counter_labels(self):
         '''
         Return the set of counters that should be counted for this model.
-        We should count the following, for all states and packet directions:
+        We should count the following, states and packet directions:
           + the total number of emissions
-          + the total delay between packet transmission events
+          + the sum of log delays between packet transmission events
+          + the sum of squared log delays between packet transmission events (to compute the variance)
           + the total transitions
         '''
+        static_labels = ["TrafficModelTotalEmissions", "TrafficModelTotalTransitions",
+                         "TrafficModelTotalLogDelay", "TrafficModelTotalSquaredLogDelay"]
         dynamic_labels = self.get_dynamic_counter_labels()
-        static_labels = ["TrafficModelTotalEmissions", "TrafficModelTotalDelay", "TrafficModelTotalTransitions"]
         return static_labels + dynamic_labels
-
 
     def run_viterbi(self, obs):
         '''
@@ -112,19 +100,19 @@
                 if delay <= 2: dx = 1
                 else: dx = int(math.exp(int(math.log(delay))))
                 delay_logp = -math.log( dx * sigma * SQRT_2_PI ) - 0.5 * ( ( math.log( dx ) - mu ) / sigma ) ** 2
-                fitprob = log(dp) + delay_logp
+                fitprob = math.log(dp) + delay_logp
                 # replaced the following line
                 #V[0][st] = {"prob": start_p[st] * emit_p[st][obs[0]], "prev": None}
-                V[0][st] = {"prob": log(self.start_p[st]) + fitprob, "prev": None}
+                V[0][st] = {"prob": math.log(self.start_p[st]) + fitprob, "prev": None}
             else:
                 V[0][st] = {"prob": float("-inf"), "prev": None }
         # Run Viterbi when t > 0
         for t in range(1, len(obs)):
             V.append({})
             for st in self.states:
-                max_tr_prob = max(V[t-1][prev_st]["prob"]+log(self.trans_p[prev_st][st]) for prev_st in self.incoming[st])
+                max_tr_prob = max(V[t-1][prev_st]["prob"]+math.log(self.trans_p[prev_st][st]) for prev_st in self.incoming[st])
                 for prev_st in self.incoming[st]:
-                    if V[t-1][prev_st]["prob"] + log(self.trans_p[prev_st][st]) == max_tr_prob:
+                    if V[t-1][prev_st]["prob"] + math.log(self.trans_p[prev_st][st]) == max_tr_prob:
                         # updated emit_p here
                         (direction, delay) = obs[t]
                         if direction not in self.emit_p[st]:
@@ -134,7 +122,7 @@
                         if delay <= 2: dx = 1
                         else: dx = int(math.exp(int(math.log(delay))))
                         delay_logp = -math.log( dx * sigma * SQRT_2_PI ) - 0.5 * ( ( math.log( dx ) - mu ) / sigma ) ** 2
-                        fitprob = log(dp) + delay_logp
+                        fitprob = math.log(dp) + delay_logp
                         # replaced the following line
                         #max_prob = max_tr_prob * emit_p[st][obs[t]]
                         max_prob = max_tr_prob + fitprob
