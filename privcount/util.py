--- conflicted
+++ resolved
@@ -3,58 +3,6 @@
 
 @author: rob
 '''
-<<<<<<< HEAD
-import sys
-import struct
-import traceback
-import logging
-import socket
-import datetime
-import uuid
-import json
-
-from subprocess import Popen, PIPE
-from random import gauss, randint
-from os import urandom, path, _exit
-from math import sqrt, exp, log
-from time import time, strftime, gmtime
-from copy import deepcopy
-from base64 import b64encode, b64decode
-
-from hashlib import sha256 as DigestHash
-# encryption using SHA256 requires cryptography >= 1.4
-from cryptography.hazmat.primitives.hashes import SHA256 as CryptoHash
-
-from cryptography import x509
-from cryptography.hazmat.backends import default_backend
-from cryptography.hazmat.primitives import serialization, hashes
-from cryptography.hazmat.primitives.asymmetric import rsa, padding
-from cryptography.exceptions import UnsupportedAlgorithm
-
-def load_compressed_json(filename):
-    cmd = "xz --decompress --stdout {0}".format(filename)
-    xzproc = Popen(cmd.split(), stdout=PIPE)
-    obj = json.load(xzproc.stdout)
-    xzproc.wait()
-    return obj
-
-def load_private_key_string(key_string):
-    return serialization.load_pem_private_key(key_string, password=None, backend=default_backend())
-
-def load_private_key_file(key_file_path):
-    with open(key_file_path, 'rb') as key_file:
-        private_key = load_private_key_string(key_file.read())
-    return private_key
-
-def load_public_key_string(key_string):
-    return serialization.load_pem_public_key(key_string, backend=default_backend())
-
-def load_public_key_file(key_file_path):
-    with open(key_file_path, 'rb') as key_file:
-        public_key = load_public_key_string(key_file.read())
-    return public_key
-=======
->>>>>>> 89fb8c28
 
 # This module is for miscellaneous functions
 # When a section grows large enough, move it to its own module
@@ -102,304 +50,4 @@
         return normalise_path(global_conf['secret_handshake'])
     # if the path is not specified, use the default path
     else:
-<<<<<<< HEAD
-        # even case
-        assert signed_count <= modulus//2L - 1L
-    return signed_count
-
-class SecureCounters(object):
-    '''
-    securely count any number of labels
-    counters should be in the form like this:
-    {
-      'CircuitCellsInOutRatio': {
-        'bins':
-        [
-          [0.0, 0.1],
-          [0.1, 0.25],
-          [0.25, 0.5],
-          [0.5, 0.75],
-          [0.75, 0.9],
-          [0.9, 1.0],
-          [1.0, float('inf')],
-        ],
-        'sigma': 2090007.68996
-      },
-      'CircuitCellsIn': {
-        'bins':
-        [
-          [0.0, 512.0],
-          [512.0, 1024.0],
-          [1024.0, 2048.0],
-          [2048.0, 4096.0],
-          [4096.0, float('inf')],
-        ],
-        'sigma': 2090007.68996
-      }
-    }
-    All of data collectors, share keepers, and tally server use this to store counters
-    it is used approximately like this:
-
-    data collector:
-    init(), generate(), detach_blinding_shares(), increment()[repeated], detach_counts()
-    the blinding shares are sent to each share keeper
-    the counts are sent to the tally server at the end
-
-    share keeper:
-    init(), import_blinding_share()[repeated], detach_counts()
-    import..() uses the shares from each data collector
-    the counts are sent to the tally server at the end
-
-    tally server:
-    init(), tally_counters(), detach_counts()
-    tally..() uses the counts received from all of the data collectors and share keepers
-    this produces the final, unblinded, noisy counts of the privcount process
-
-    see privcount/test/test_counters.py for some test cases
-    '''
-
-    def __init__(self, counters, modulus):
-        self.counters = deepcopy(counters)
-        self.modulus = long(modulus)
-        self.shares = None
-
-        # initialize all counters to 0L
-        # counters use unlimited length integers to avoid overflow
-        for key in self.counters:
-            if 'bins' not in self.counters[key]:
-                return None
-            for item in self.counters[key]['bins']:
-                assert len(item) == 2
-                item.append(0L) # bin is now, e.g.: [0.0, 512.0, 0L] for bin_left, bin_right, count
-
-    def _derive_all_counters(self, secret, positive):
-        for key in self.counters:
-            for item in self.counters[key]['bins']:
-                label = "{}_{}_{}".format(key, item[0], item[1])
-                blinding_factor = derive_blinding_factor(label, secret, self.modulus, positive=positive)
-                item[2] = (item[2] + long(blinding_factor)) % self.modulus
-
-    def _blind(self, secret):
-        self._derive_all_counters(secret, True)
-
-    def _unblind(self, secret):
-        self._derive_all_counters(secret, False)
-
-    def generate(self, uids, noise_weight):
-        self.shares = {}
-        for uid in uids:
-            # the secret should be at least as large as the hash output
-            secret = urandom(Hash().digest_size)
-            hash_id = PRF(secret, "KEYID")
-            self.shares[uid] = {'secret': secret, 'hash_id': hash_id}
-            # add blinding factors to all of the counters
-            self._blind(secret)
-
-	      # Add noise for each counter independently
-        for key in self.counters:
-            for item in self.counters[key]['bins']:
-                sigma = self.counters[key]['sigma']
-                sampled_noise = noise(sigma, 1, noise_weight)
-                noise_val = long(round(sampled_noise))
-                # if noise_val is negative, modulus produces a positive result
-                item[2] = (item[2] + noise_val) % self.modulus
-
-    def detach_blinding_shares(self):
-        shares = self.shares
-        # TODO: secure delete
-        del self.shares
-        self.shares = None
-        for uid in shares:
-            shares[uid]['secret'] = b64encode(shares[uid]['secret'])
-            shares[uid]['hash_id'] = b64encode(shares[uid]['hash_id'])
-        return shares
-
-    def import_blinding_share(self, share):
-        '''
-        reverse blinding factors for all of the counters
-        '''
-        self._unblind(b64decode(share['secret']))
-
-    def increment(self, counter_key, bin_value, num_increments=1L):
-        if self.counters is not None and counter_key in self.counters:
-            for item in self.counters[counter_key]['bins']:
-                if bin_value >= item[0] and bin_value < item[1]:
-                    item[2] = (item[2] + long(num_increments)) % self.modulus
-
-    def _tally_counter(self, counter):
-        if self.counters == None:
-            return False
-
-        # validate that the counters match
-        for key in self.counters:
-            if key not in counter:
-                return False
-            if 'bins' not in counter[key]:
-                return False
-            num_bins = len(self.counters[key]['bins'])
-            if num_bins != len(counter[key]['bins']):
-                return False
-            for i in xrange(num_bins):
-                tally_item = counter[key]['bins'][i]
-                if len(tally_item) != 3:
-                    return False
-
-        # ok, the counters match
-        for key in self.counters:
-            num_bins = len(self.counters[key]['bins'])
-            for i in xrange(num_bins):
-                tally_bin = self.counters[key]['bins'][i]
-                tally_bin[2] = (tally_bin[2] + counter[key]['bins'][i][2]) % self.modulus
-
-        # success
-        return True
-
-    def tally_counters(self, counters):
-        # first add up all of the counters together
-        for counter in counters:
-            if not self._tally_counter(counter):
-                return False
-        # now adjust so our tally can register negative counts
-        # (negative counts are possible if noise is negative)
-        for key in self.counters:
-            for tally_bin in self.counters[key]['bins']:
-                tally_bin[2] = adjust_count_signed(tally_bin[2], self.modulus)
-        return True
-
-    def detach_counts(self):
-        counts = self.counters
-        self.counters = None
-        return counts
-
-"""
-def prob_exit(consensus_path, my_fingerprint, fingerprint_pool=None):
-    '''
-    this func is currently unused
-    if it becomes used later, we must add stem as a required python library
-    '''
-    from stem.descriptor import parse_file
-
-    if fingerprint_pool == None:
-        fingerprint_pool = [my_fingerprint]
-
-    net_status = next(parse_file(consensus_path, document_handler='DOCUMENT', validate=False))
-    DW = float(net_status.bandwidth_weights['Wed'])/10000
-    EW = float(net_status.bandwidth_weights['Wee'])/10000
-
-    # we must use longs here, because otherwise sum_of_sq_bw can overflow on
-    # platforms where python has 32-bit ints
-    # (on these platforms, this happens when router_entry.bandwidth > 65535)
-    my_bandwidth, DBW, EBW, sum_of_sq_bw = 0L, 0L, 0L, 0L
-
-    if my_fingerprint in net_status.routers:
-        my_bandwidth = net_status.routers[my_fingerprint].bandwidth
-
-    for (fingerprint, router_entry) in net_status.routers.items():
-        if fingerprint not in fingerprint_pool or 'BadExit' in router_entry.flags:
-            continue
-
-        if 'Guard' in router_entry.flags and 'Exit' in router_entry.flags:
-            DBW += router_entry.bandwidth
-            sum_of_sq_bw += router_entry.bandwidth**2
-
-        elif 'Exit' in router_entry.flags:
-            EBW += router_entry.bandwidth
-            sum_of_sq_bw += router_entry.bandwidth**2
-
-    TEWBW = DBW*DW + EBW*EW
-    prob = my_bandwidth/TEWBW
-    sum_of_sq = sum_of_sq_bw/(TEWBW**2)
-    return prob, sum_of_sq
-"""
-
-class TrafficModel(object):
-    '''
-    A class that represents a hidden markov model (HMM).
-    See `test/traffic.model.json` for a simple traffic model that this class can represent.
-    '''
-
-    def __init__(self, states, start_p, trans_p, emit_p):
-        '''
-        Initialize the model with a set of states, probabilities for starting in each of those
-        states, probabilities for transitioning between those states, and proababilities of emitting
-        certain types of events in each of those states.
-
-        For us, the states very loosely represent if the node is transmitting or pausing.
-        The events represent if we saw an outbound or inbound packet while in each of those states.
-        '''
-        self.states = states
-        self.start_p = start_p
-        self.trans_p = trans_p
-        self.emit_p = emit_p
-
-    def get_counter_labels(self):
-        '''
-        Return the set of counters that should be counted for this model.
-        We should count the following, states and packet directions:
-          + the total number of emissions
-          + the total delay between packet transmission events
-          + the total transitions
-        '''
-        labels = ["TrafficModelTotalEmissions", "TrafficModelTotalDelay", "TrafficModelTotalTransitions"]
-        for state in self.emit_p:
-            for direction in self.emit_p[state]:
-                labels.append("TrafficModelTotalEmissions_{}{}".format(state, direction))
-                labels.append("TrafficModelTotalDelay_{}{}".format(state, direction))
-        for src_state in self.trans_p:
-            for dst_state in self.trans_p[src_state]:
-                labels.append("TrafficModelTotalTransitions_{}_{}".format(src_state, dst_state))
-        return labels
-
-    def run_viterbi(self, obs):
-        '''
-        Given a list of packet observations of the form ('+' or '-', delay_time), e.g.:
-            [('+', 10), ('+', 20), ('+', 50), ('+', 1000)]
-        Run the viterbi dynamic programming algorithm to determine which path through the HMM has the highest probability, i.e.,, closest match to these observations.
-        '''
-        V = [{}]
-        for st in self.states:
-            # updated emit_p here
-            (direction, delay) = obs[0]
-            (dp, dlam) = self.emit_p[st][direction]
-            fitprob = log(dp) + log(dlam) - (delay*dlam)
-            # replaced the following line
-            #V[0][st] = {"prob": start_p[st] * emit_p[st][obs[0]], "prev": None}
-            V[0][st] = {"prob": log(self.start_p[st]) + fitprob, "prev": None}
-        # Run Viterbi when t > 0
-        for t in range(1, len(obs)):
-            V.append({})
-            for st in self.states:
-                max_tr_prob = max(V[t-1][prev_st]["prob"]+log(self.trans_p[prev_st][st]) for prev_st in self.states)
-                for prev_st in self.states:
-                    if V[t-1][prev_st]["prob"] + log(self.trans_p[prev_st][st]) == max_tr_prob:
-                        # updated emit_p here
-                        (direction, delay) = obs[t]
-                        (dp, dlam) = self.emit_p[st][direction]
-                        fitprob = log(dp) + log(dlam) - (delay*dlam)
-                        # replaced the following line
-                        #max_prob = max_tr_prob * emit_p[st][obs[t]]
-                        max_prob = max_tr_prob + fitprob
-                        V[t][st] = {"prob": max_prob, "prev": prev_st}
-                        break
-        #for line in dptable(V):
-        #    print line
-        opt = []
-        # The highest probability
-        max_prob = max(value["prob"] for value in V[-1].values())
-        previous = None
-        # Get most probable state and its backtrack
-        for st, data in V[-1].items():
-            if data["prob"] == max_prob:
-                opt.append(st)
-                previous = st
-                break
-        # Follow the backtrack till the first observation
-        for t in range(len(V) - 2, -1, -1):
-            opt.insert(0, V[t + 1][previous]["prev"])
-            previous = V[t + 1][previous]["prev"]
-
-        #print 'The steps of states are ' + ' '.join(opt) + ' with highest probability of %s' % max_prob
-        return opt # list of highest probable states, in order
-=======
-        return normalise_path('privcount.secret_handshake.yaml')
->>>>>>> 89fb8c28
+        return normalise_path('privcount.secret_handshake.yaml')