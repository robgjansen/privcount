--- conflicted
+++ resolved
@@ -14,14 +14,9 @@
 
 from subprocess import Popen, PIPE
 from random import gauss, randint
-<<<<<<< HEAD
-from os import urandom
+from os import urandom, path
 from math import sqrt, exp, log
-=======
-from os import urandom, path
-from math import sqrt
 from time import time, strftime, gmtime
->>>>>>> 417a21f1
 from copy import deepcopy
 from base64 import b64encode, b64decode
 
